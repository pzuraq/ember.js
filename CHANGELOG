<<<<<<< HEAD
* Ember 1.1.0-beta.4 (October 11, 2013)*

  * Add tests for Application#injectTestHelpers.
  * Add assertion upon too many ajaxStop's.
  * [BUGFIX] Fix an issue with concatenatedProperties.
  * [BUGFIX beta] Throw a sensible exception from SubArray.removeItem when not found.
  * [BUGFIX beta] Fix evaluateUnboundHelper properties
  * Use Ember.Error consistently.
  * [BUGFIX beta] Make Component.sendAction behave the same as {{action}} helper.
  * [BUGFIX beta] uniq reduceComputed dependent keys.
  * Don't allow registration of undefined factories.
  * Decamelize handles strings with numbers
  * [BUGFIX beta] Allow a reduceComputed to have an undefined initialValue.
  * disallow container registration if the corresponding singleton lookup has already occurred Conflicts: 	packages/container/tests/container_test.js
  * [BUGFIX beta] Soft-deprecate mixed binding syntax in view helper
  * Universalize {{view}} helper quoteless binding syntax, prevent id binding
  * disallow container registration if the corresponding singleton lookup has already occurred
  * [BUGFIX beta] Fix edge case in `TrackedArray`

* Ember 1.1.0-beta.3 (October 04, 2013)*

  * Remove Route#redirect soft deprecation
  * [BUGFIX beta] link-to, bound helper issues with arrays of primitives
  * [BUGFIX beta] Don't use incompatible array methods
  * [BUGFIX release] `Ember.Object.extend` should allow any prorerty
  * [BUGFIX release] Fix to return `undefined` for `href` of {{link-to}}
  * [BUGFIX release] `Ember.keys` should return own property

* Ember 1.1.0-beta.2 (September 27, 2013)*

  * Revert "[BUGFIX] Fix an issue with concatenatedProperties."
  * Update to the latest ember-dev.
  * [BUGFIX beta] Fixes #3332 - Array Computed Properties should update synchronously
  * [BUGFIX beta] Fixes issue when content is undefined for Ember.Select with optgroup
  * [BUGFIX] Fix an issue with concatenatedProperties.
  * fix initializer assertion messages
  * [BUGFIX release] `Ember.SubArray` operation composition fix.
  * [BUGFIX beta] Fire observers for array computed changes.
  * [BUGFIX beta] Added tests failing for issue #3331
  * Adding comments for 'extend()' method
  * Fix the second half of the bug in suspendListeners
  * [BUGFIX beta] Optimization: Clear the meta cache without using observers.
  * [BUGFIX beta] Calling `replaceIn` would incorrectly move views from the `hasElement` to `inDOM`

* Ember 1.1.0-beta.1 (September 13, 2013)*

  * [BUGFIX beta] ReduceComputedProperty ignore invalidated property observers.
  * Update link_to.js
  * Force a rebuild
  * Set source object as context for callbacks in computed array property
  * fix yield documentation so it is generated properly
  * fix missing backquotes on link-to docs
  * fix small typo
  * allow to inject falsy values like 'false' and 'null'
  * `Ember.TargetActionSupport`'s `sendAction` should support `null` as context.
  * Fix some YUIDoc parsing
  * Update ember-dev to fix broken builds
  * Update ember-dev.
  * Remove the .VERSION from library version logging.
  * Update docs for App.register
  * Use EmberDefeatureify
  * Create Ember.libraries for keeping track of versions for debugging. emberjs/data#1051
  * Update Ember.TextArea and Ember.TextField documentation
  * components should declare actions in the actions hash
  * Improve docs for CoreObject#concatenatedProperties
  * Fix grammar in CONTRIBUTING.md
  * Close #3307 – Fix unexpected behavior with functions in concatenated properties
  * Add test for using concatenated properties with functions
  * fixing grammer in computed property docs
  * Add shortcut for whitelisting all modifier keys on {{action}} Modifier key-independent action helper use cases can be less verbose and more future-proof.
  * Only throw an initialValue error if it is null or undefined (i.e. not 0 or some other falsy value)
  * Improve message and logic around UnrecognizedURLError
  * Incorrect error message in router.js
  * Add defeatureify to Travis config.
  * add inline doc for deprecated Ember.State/StateManager
  * Fix Em.Computed.not example typo error
  * As the container api is currently for internal use, and YUI doesn't seem to allow marking an entire class or module as private. Simply hide it for now. This will hopefully prevent some confusion, but power-users can still read the documention.
  * Fix route name in code comment
  * Use the declared variable
  * TESTING_DEPRECATIONS refactor in various testcases
  * Install default error handler on ApplicationRoute#actions, not #events
  * fixup docs (mostly formatting)
  * Reuse variable
  * Fix typo in docstring
  * update ember-source
  * fixed duplicated @param
  * reference CONTRIBUTING.md
  * Contribution section added to README.md
  * Fix size calculations on website
  * Fix ember-source to handle non-RCs
=======
*Ember 1.2.0 (TBD)*

* Add query params support to the ember router. You can now define which query params your routes respond to, use them in your route hooks to affect model loading or controller state, and transition query parameters with the link-to helper and the transitionTo method
* Add a non-block form link-to helper. E.g {{link-to "About us" "about"}} will have "About us" as link text and will transition to the "about" route. Everything works as with the block form link-to.
* Components and helpers registered on the container can be rendered in templates via their dasherized names. E.g. {{helper-name}} or {{component-name}}
* Add support for nested loading/error substates. A loading substate will be entered when a slow-to-resolve promise is returned from one of the Route#model hooks during a transition and an appropriately-named loading template/route can be found.  An error substate will be entered when one of the Route#model hooks returns a rejecting promise and an appropriately-named error template/route can be found.
>>>>>>> 3bc748ed

*Ember 1.0.0 (August 31, 2013)*

* Fix nested `{{yield}}`
* `ReduceComputed` groups changed properties.
* Multiple fixes and improvements to the new Array Computed Properties
* Adds the ability to specify view class for render
* Restructure controller init, to minimize property lookups
* Provide hook for persistence libraries to inject custom find behavior.
* Sync router.js
* Controller#controllers property should be readOnly
* Invalid Controller#controllers accesses throw runtime exceptions
* Inform about the Ember Inspector if not installed
* Don't force a layout on registered components
* Make TextField and TextArea components
* Adds Function.prototype.observesImmediately
* Move ember-states into a plugin: https://github.com/emberjs/ember-states
* Update Backburner
* Disabled model factory injections by default.
* Fix bug where link-to wouldn't be active even if resource is active
* Add Ember.PromiseProxyMixin
* Some fixes to grouped each
* Update to rsvp-2.0.2; fixes unit tests for RSVP#rethrow in IE 6,7,8
* Rename computed array macros to match #3158
* Consider `controllerName` in Ember.Route#render()
* Allow a template explicitly set on a view to be used when rendering a route.


*Ember 1.0.0-rc.8 (August 28, 2013)*

* View, controller & route action handlers are now expected to be defined on an `actions` object.
* registerBoundHelper won't treat quoted strings / numbers as paths
* Array Computed Properties
* Rename bindAttr to bind-attr.
* Rename linkTo to link-to.
* Improved default route.serialize behavior. It will now attempt to populate named properties with the corresponding property on the model.
* Added Ember.getProperties
* Smarter linkTo observers
* Fix `Ember.EnumerableUtils#replace` to allow large size of array
* rsvp.js refresh with RSVP#rethrow and promise#fail
* Make sets during init behave the same as create(props)
* Continue to make view creation container aware
* Sync router.js - Closes #3153, #3180
* Application#resolver -> Application#Resolver
* The resolver now provides the normalization
* Add currentRouteName to ApplicationController
* Lookup itemViewClass and emptyView of collectionView if given as string
* Change behavior around uncached computed properties.
* Aliased xProperty methods in enumerable to xBy and aliased some and someProperty to any and anyBy respectively
* Factory Injections
* Support replaceURL on HashLocation
* Assorted performance improvements
* Add Ember.on, Function.prototype.on, init event
* Fix some `{{yield}}` bugs
* Improved `Route#controllerFor` to support `controllerName` and non-route lookups


*Ember 1.0.0-rc.7 (August 14, 2013)*

* correctly preserve a views container
* Reference to RSVP repo for documentation
* Remove obsolete paragraph from ObjectController comments
* Add rel attribute binding to linkTo helper
* Add Ember.DataAdapter in ember-extension-support
* Asserts that a target element is in the DOM on `appendTo` and `replaceIn`.
* add Ember.create unit test, preventing parent object's pollute
* Sync with router.js
* fix #3094
* View event handlers inside eventManager should be wrapped in run loop
* fix #3093
* Handlebars template properties should not be methods
* Add assert that `this` is correct in deferReadiness and advanceReadiness. @stefanpenner / @lukemelia
* Remove `previousObject` argument from `Ember.Enumerable#nextObject`
* Remove `context` argument from `Ember.Enumerable#nextObject`
* Fixed some docs for Ember.Route
* Added the ability to send a context with actions in components
* Fixed a typo in documentation for {{log}}
* Added `mergedProperties` to ember-metal, Ember.Route's `events`
* render helper: falsy contexts no longer treated as absent
* Fix yield helper to only be craycray for components
* Components should not be singleton (just like views)
* Make methods on the router overridable. Denote private methods with _
* router.js sync - don't overwrite URL's on noop transitions
* adding docs for observers
* Clearer messaging for  changes and removal of bad assert
* Removed old-router
* Clarified Ember.warn message for linkTo loading state
* linkTo param of 0 should be treated as a url param
* Aborts/redirects in willTransition don't enter LoadingRoute
* Assertion if incrementProperty given non-numeric value
* Add sendAction() to Ember.Component
* {{yield}} view should be virtual
* Remove warning about route rendering that was inaccurate and confusing
* Fix {{template}} deprecation warnings in tests
* Ember.controllerFor and Route#controllerFor no longer generate controllers
* improve readability of some exceptions caught b
* update release rakefile to work with the updated website
* Clean up Handlebars helpers registered in tests
* Better route assertions - Fixes #2003
* Mixins don't technically extend Ember.Mixin
* Docs and whitespace cleanup
* Re-add Ember.Object.create docs and document createWithMixins
* Revert "document the create method in for subclasses of Ember.Object"
* router.js sync - simplified transition promise chain
* Added a License to the gemspec - Fixes #3050
* Only use valueNormalizer if one is present insideGroup. Fixes #2809
* Remove unnecessary assertion for `Ember.inspect`
* Fixed problem with dependentKeys on registerBoundHelper.
* Should allow numbers in tagNames i.e. h1-6
* [CVE-2013-4170] Fix for Potential XSS Exploit When Binding to User-Supplied Data
* Update component_registration_test.js to use component vs. control
* Fix test to normalize URL for IE7
* Fix date assertion that returned by `Ember.inspect`
* fix tests, isolate keywords in component, yield back controller and keywords in addition to context
* Add some more tests to stress-test yield
* Make yielded content look at the original context
* Don't set context in Ember.controllerFor
* Tweak htmlSafe docs
* Improve error message for missing itemView
* Improve assertion for non-Array passed to #each
* Add Example for Ember.computed.alias
* Remove unreferenced property `Ember.Comparable#isComparable`
* Remove unused argument for `Ember.Array#objectAt`
* Fix indeterminate checkbox that is set on insert
* Add jQuery 1.9 to testing rake task
* Support object with `Ember.String.fmt`
* Add 'date', 'regexp' and 'error' supprot to `Ember.inspect`
* Improve `Ember.inspect` for array
* Fix replacement for `Ember.String.fmt` to be parsed as decimal digit
* Upgrade to latest router.js
* {{input}} helper doesn't override default type
* Deprecate `template` in favor of `partial`
* Document htmlSafe
* upgrade RSVP
* Expose `options` arg in `debugger` HB helper
* Use the original arg length of wrapped CP funcs, still call the wrapper
* Documentation for sendEvent and doc change in removeListeners
* Fixed incorrect example of multi-arg registerBoundHelper
* Support indeterminate property in checkboxes
* Fix: didInsertElement was fired twice
* upload prod builds to s3
* Application#setupForTesting should set `Ember.testing = true`
* remove un-needed context preservation
* Don't push childViews if undefined/invalid (issue #2967)
* keyEvent integration test helper to simulate keydown, keypress etc.
* Add documentation to cover the `{{each}}` helper's `emptyViewClass` option.
* Removes an unused Ember.get include
* Improve Ember.Logger setup - Fixes #2962
* Better documentation for Ember.run.throttle and debounce
* Update Backburner.js
* View helper learns about the container
* Fix the jQuery patch code for ember-testing click in Firefox.
* update ember-dev to give proper assertion test failures
* [fixes #2947] container#unregister
* Validate fullNames on resolve
* Route#model by default now uses lookupFactory
* add resolveModel to the default resolver
* fix deprecation warning
* ember-application test refactoring
* Specify controller of a route via controllerName
* Remove non ASCII character in handlebars assertion error message
* .jshintrc: set browser:false
* Throw exception on invalid arguments for pushObjects method (issue #2848)
* {{linkTo}} bound contexts, loading class
* Use released handlebars
* Fixed bug in Ember.Application#reset that calls `startRouting` twice.
* assert that item view exists in container and camelize lookup name
* Remove property for compatibility
* Created helpful error message when using @each on an array that does not return objects
* Update Router.js: slashless handleURL, numeric/string params
* Allows itemView option into the each/collection helper. If itemView exists and there is a controller container, then it will attempt to resolve the view via the container.
* Add Ember.Route#disconnectOutlet, to allow for clearing a previously rendered outlet. Fixes #2002
* remove duplication of testing for Ember.run.debounce
* Update supported ruby version
* Updated JSBin And JSFiddle links to point to working fiddle/bin
* Document the container
* Use Ember.isNone instead of Ember.none
* Quoteless route param in linkTo performs lookup
* Allow value of TextField to be 0
* Fire mousedown & mouseup on clicks, plus focus for text fields.
* Add a check for jQuery versions with a specific checkbox click bug.
* warns when trying to get a falsy property
* Updating new Ember.Component documentation to remove confusion
* Stringify linkTo examples
* Update router.js. Fixes #2897.
* Added functionality to Router.map to allow it to be called multiple times without the map being overwritten. Allows routes to be added at runtime. One test with multiple cases also added.
* Revert "Use Ember setter to set Ember.Route controller."
* Calling router.map now appends the routes instead of replacing them
* simplify history.state support check
* Polyfill history.state for non-supporting browsers
* Switch from unbind to off for router location events
* Support grouping option for Ember.Select using optgroup
* Update Handlebars version to 1.0.0
* Show `beforeModel` and `afterModel` in API Route docs
* update lock file
* Add tests for #1866 - loc helper
* add loc helper
* document  ember-testing helpers

*Ember 1.0.0-rc.6 (June 23, 2013)*

* Refactored `Ember.Route`s teardown mechanism for rendered views. This fixes #2857, previously multiple outlets were not tore down.
* Rename Control to Component. This avoids conflicts with the existing (behind-a-flag) control and is clearer about intent.
* Remove Ember.register to avoid introducing yet-another registration mechanism and move the logic into Ember.Handlebars.helper.
* Add test for parentViewDidChange event.
* Trigger parentViewDidChange event.[Fixes #2423]
* Make `control` helper more resilient.
* Ember.Select 0 can now be the selected value [Fixes #2763]
* Fix Ember.Select example.
* Ember.Control add inline docs.
* Add Ember.Control
* Make template loader an initializer
* Add lookupFactory
* Fix to support jQuery 1.7
* In mid-transition, `modelFor` accepts both camelCase and underscore naming
* In StateManager, use instanceof check instead of the legacy isState attribute. This is potentially breaking, but very unlikely to affect real-world code.
* StateManager and states now pass their `container` to child states.
* Ember.Test tests refactor
* Ember.Test fix wait helper resolution value
* Router facelift – Async transitions
* Ember.Test find helper no longer throws an error if the selector is not found.
* Additional API docs for LinkView
* [Fixes #2840] - textfield binding issue with null
* Update Backburner.js
* Make sure we are inside a run loop before syncing
* Inline helper function, remove uneeded function call.
* Remove unnecessary function call from `Ember.normalizeTuple`
* Ember.SortableMixin: new option sortFunction
* Update docs so that `Ember.View.$` is a method, not a property.
* Add documentation to cover LinkView's `eventName` property
* Improve docs for event names
* Remove expectAssertion in favor of ember-dev
* Added ability to change event type on which Ember.LinkView is triggered
* ContainerView#initializeViews learns about the container
* Improve Ember.View#createChildView container support
* Ensure assertion failures are test failures.
* Fix failing tests for non-blocking assertions
* Make the test suite work with non-blocking assertions
* Utilize the browser console.assert when possible
* Added custom test helper for testing assertions: expectAssertion
* Ember assertions work more like console.assert e.g. they are now uncatchable
* Update ember-dev
* Visit helper update router url before handling it
* Moved set of events to listen on by default to a property of EventDispatcher so it can be overridden
* Fix typo in array mixin docs
* Clarify subclasses of Ember.CoreView #2556
* Fix naming of _displayPropertyDidChange in comment
* Assert keyName not null and not undefined in get() and set()
* Add `debounce` to Ember.run. Uses `backburner.debounce`
* Cleaned up a bad check inside of `Ember.View._hasEquivalentView` that was causing routes with the same template and controller, but different view classes, not to render.
* Add documentation and test for Ember.Handlebars.helper
* Fix ember-dev s3 push.
* Fix App#reset to correctly reset even when Router.map was never called.
* Added test case that the render helper throws when a controller name doesn't resolve
* Release tooling improvements
* Adds assertion for misnamed controller name provided to render helper. [Fixes #2385]

*Ember 1.0.0-rc.5 (June 01, 2013)*

* Added assertion for incorrect container lookup names
* adding docs for Ember.beforeObserver
* Remove ember-testing from production build
* Fixed bug with promises on startup. Fixes #2756.
* sync router.js fixes App#reset in ember-testing issue
* Notes that replaceWith only works with 'history' - Fixes #2744
* Fix failing tests in IE7 by normalizing URL
* Update backburner to fix IE8 failing test
* Update Backburner.js fixing the performance regression introduce in rc4
* maintain ruby'esq version string for gems
* remove starter_kit upload task (we just use the github tarbals)

*Ember 1.0.0-rc.4 (May 27, 2013)*

* Loader: improve missing module error message
* Fix click test helper selector context
* fixes #2737: 'In the Router, if ApplicationController is an ObjectController, currentPath is proxied to the content.'
* Update backburner with autorun release
* use Ember.run.join internally for App#reset
* Add Ember.run.join
* Include 1.10 in jQuery version check
* Fix to ignore internal property in `Ember.keys`
* ensure willDestroy happens in action queue so live objects have a chance to respond to it before destroy
* Fix view leak (issue #2712)
* Added logging of view lookups
* App learns to LOG_ACTIVE_GENERATION
* Added support for calling multiple async test helpers concurrently
* fix misleading docs [fixes https://github.com/emberjs/website/issues/485]
* Added the ability to chain test helpers
* BREAKING: Move setting controller's `model` into setupController
* Updated ember-latest jsbin starting point URL
* Documentation for ComputedProperty cachable
* Mask deprecation warning in metaPath testing
* mask deprecation warnings (when knowingly triggering them)
* Deprecate Ember.metaPath
* Treat {{#each}} as {{#each this}}
* Set actions as the default run loop queue
* Replace Ember.RunLoop with Backburner.js
* Deactivate route handlers before destroying container in App.reset() - Upgrade router.js micro-framework
* Create Test Adapter to keep ember-testing framework agnostic
* Simplify not-null-or-undefined checks
* [fixes #2697]
* update doc example to current router
* Ember.computed learns oneWay computed
* Find helper now throws when element not found and added selector context
* Fix downloads link for starter-kit
* Move /** @scope */ comments inline to their extend calls
* fixing JSON syntax error and upgrading ember-handlebars-compiler dependency to 1.0.0-rc.3
* Documentation: fix code block of Ember.String.capitalize
* Ember.Deferred now handles optional then handlers.
* upgrade ember-dev
* App#reset now only brings it's own run-loop if needed.
* gitignore bundler/* this allows for a local bundle --standalone
* Small corrections to Route.events documentation.
* Add assertion about setting the same current view to multiple container views
* Remove SC compatibility in Ember.Array
* Document and add assertion reflecting that helpers created with registerBoundHelper don't support invocation with Handlebars blocks.
* Trigger change in fillIn helper in ember testing
* Fix undefined error when promise rejected on startup
* Ember testing capture exceptions thrown in promises
* Rewrite `EMBER_VERSION` with `Ember::VERSION`
* Fix docs to use extend instead of create when setting observers
* Makes partial helper only lookup the deprecated template name if the first try is unsuccessful.
* Removed duplicate test for normalizeTuple
* Ember testing update url in visit helper
* bump RSVP (it now has RSVP.reject)
* Make parentController available from an itemController
* Stop unnecessary `jQuery.fn` extension
* Include `Ember::VERSION` in 'ember-source' gem
* Create Ember.Test with registerHelper method
* Improve {{render}} docs.
* Don't add disabled class if disabledWhen not provided
* More accurate, helpful error message for handlebars version errors.
* Adds disabledWhen option to {{linkTo}} helper
* Clean up pendingDisconnections propertly
* Make router's render idempotent
* Switch from bind to on for routing handlers.
* Switch from delegate/undelegate to on/off for EventDispatcher.
* Remove IE specified test
* Adding regression test
* Remove unused helper function
* This function is already defined as `set`
* Deferred self rejection does not need special handling
* Fix rejecting a deferred with itself
* Fix CollectionView.arrayDidChange documentation
* ember-testing: Make wait a promise and a helper
* tests on chained helpers added ember-testing for running in qunit
* Added `routeTo` for event-based transitions
* Prevent unnecessary re-rendering when only route context has changed
* Add test for visit helper in ember testing
* Reduce the polling interval to make tests run much faster
* Update route-recognizer - Fixes #2559
* Revert "Use isNone to check tag name"
* Support for redirection from ApplicationRoute
* Improving Ember.Select's null-content regresion test
* Prevent another exception on empty Ember.Select.content
* prevent exception on empty Em.Select content
* deprecate the defaultContainer (see: http://git.io/EKPpnA)
* RSVP is now promise/a+ 1.1 compliant
* Fix test for setTimeout with negative wait for older IE
* Use `Function.prototype.apply` to call `setTimeout` on older IE
* Use Ember.isNone
* Fixed view subclasses being instrumented as render.render.*
* Fixes #2526 - Updates JsFiddle and JsBin links for rc.3
* Add tests to deferred mixin
* Allow missing whitespace for assertion fot html text
* Fix incrementProperty/decrementProperty to be able to use with 0
* RSVP2
* Adds the ability to specify the view class used by the outlet Handlebars helper
* Make view helpers work with bindings
* get of property in false values should return undefined
* Really normalize hash params this time
* Normalize Ember.Handlebars.helper hashes
* Fix bug with Ember.Handlebars.helper
* Ember.EventDispatcher is now container managed.
* typeInjection's public api is via injection
* App#reset now triggers a eventDispatcher teardown
* Added docs of ArrayContentDidChange for array
* Move linkTo docs to helper instead of LinkView
* Use tag name supported by html 4
* Fix to use `Ember.ArrayPolyfills.forEach`
* Switch assertion for simulated Ember.create
* document {{input}} and {{textarea}} helpers
* convert bools to flags so it is easier to add new ones
* Fix to use `Ember.ArrayPolyfills.forEach` for IE8
* Skip Object.getOwnPropertyDescriptor only IE8
* Use stub `Object.create` for IE8
* Force downcase tag name for IE8
* rake release:gem + some cleanup
* Reduce late time to less than resolution capability of `setTimeout`
* Kepp timers order
* Adjust wait time to tick next run loop for more browsers
* additional Controller#needs documentation
* make use of Ember.isNone explicit in Ember.isEmpty
* Added API docs for 'needs' property of controller
* Use isNone to check tag name
* Added length property to Ember.Map

*Ember 1.0.0-rc.3 (April 19, 2013)*

* fn.call is wasteful when the thisArg is not needed.
* dont needlessly close-over and rebuild insertViewCollection
* Don't apply href to LinkView that isn't using 'a' tag
* Documents {{linkTo}}
* Include ember-testing in full build
* Use `jQuery.is(':disabled')` instead of `jQuery(':disbled').length` for Opera
* Remove assigned but unused variable
* Document run.scheduleOnce, truncate run.once docs. Fixes #2132.
* fix failing tests for outerHTML fallback
* don't rely on EXTEND_PROTOTYPES == true
* Fixes Ember.EnumerableUtils without extend prototypes
* Do not flag .generateController for documentation.
* Do not build the docs for `.cachable`. Fixes #2329.
* cleanup MutableEnumerable documentation
* Add Ember.Application#removeTestHelpers
* Fix a couple issues
* First pass of work for the ember-testing package
* Fixes error in documentation referring to non-existent 'Customizing Your Bindings' section
* Fix method comments
* Fix redirecting to child routes
* Fixes to MetamorphView's DOMManager replace
* Fixes #870 Lazy destruction + App#reset issues
* Eliminate unused variables
* Point to updated preconfigured starting points for JSFiddle/JSBin with latest Ember build that is now being auto-posted to builds.emberjs.com
* Fixes #2388: Added if statement to _resetSubControllers
* scope cached state transition hashes to the state manager class, so extending and mixins work with StateMangers as expected
* Fixes for upload of published builds.
* Update to latest ember-dev so that publish task can work properly
* Configure Travis for automatic deploy to AWS
* Add missing item type
* Do no emit Ember.alias deprecation warnings during alias tests
* add invokeRecursively to ViewCollection
* Failing test showing StateManagers using mixins to get some of their states have unexpected behavior
* Fix HistoryLocation rootURL handling and webkit workaround
* Remove unused argument from helper functions
* Use `toArray` to remove duplication
* Allow option view for Ember.Select overwritable
* Actually make Ember.alias() print deprecation warnings.
* use ``Ember.String.fmt`` instead of String extension
* automatically upload all passing builds to s3
* [Fixes #2424] App#reset
* s/nexts/these (nexts is not a word)
* More verbose error message on failed linkTo routing attempts
* viewName is a property
* remove uneeded closures
* JSDoc should use {*} for mixed types instead of {anything} and {any}
* add an "includeSelf" parameter to "invokeRecursively"
* Fix ArrayController#length when content is not explicitly set
* Close #2043 - fix issue with removing last element in collection
* Stop application template from duplicating on re-render
* assertion to catch mixins being passed to Object.create
* Enhance Ember.TargetActionSupport and introduce Ember.ViewTargetActionSupport
* fix {{textarea}} assert message
* Test for unwatch methods on object length property
* Tests for watch methods on length properties
* Test for isWatching on length property of an object
* Move Ember.typeOf to metal
* Fix array watching issue. Was affecting more than just plain arrays due to differences between typeOf and isArray.
* Remove mention of passing mixins to create.
* Revert "Fix Application#reset destroy issue"
* Fix view helper documentation and example to reflect context
* Ignore webkitStorageInfo during namespace lookup to avoid warning
* Fix Application#reset destroy issue
* Make Chrome initial popstate workaround account for rootURL
* Use a string instead of an array in RenderBuffer
* Convert a for in loop to a plain for loop
* Improve view container lookup performance
* remove uneeded asynchrony from Ember.Deferred tests
* remove unneeded asynchrony from routing tests
* Add {{text area}}
* Default text input action to 'enter'
* Add {{input action="foo" on="keyPress"}}
* More metal cleanup
* Better organize ember-metal and cache function lookups.
* remove sync from render to buffer
* make tests not depend on synchronous change events
* fix test not to expect synchronous observers
* Define Mixin properties in prototype
* Update ember-dev gem to latest version
* Share empty arrays in Ember.View prototype. Lazily slice it upon manipulation.
* Add views to Ember.View.views upon insertion in DOM rather than on init. Fixes #1553
* Make object destruction async so we can reduce churn when destroying interconnected object graphs.
* Define Ember.CoreObject#willDestroy. Fixes #1438.
* cleanup unneeded volatile()
* Match the transitionTo APIs.
* Avoid recursively calling transitionTo.
* Improve the performance of view notifications and transitions.
* Extract a private ViewCollection class to aid in manipulating several views at once.
* Add support for {{input type="checkbox"}}
* Add Ember.Handlebars.helper
* Add {{input type="text"}}
* Insert adjacent child views in batches rather than individually.

*Ember 1.0.0-rc.2 (March 29, 2013)*

* Improved the App initialization process and deprecated Ember.Application#initialize. If you were using this, use deferReadiness and advanceReadiness instead.
* Added support for Ember.Application#then which fires similarly to the isReady hook
* Added more Ember.computed macros
* Added readOnly flag for computed properties
* Enumerable#compact now removes undefined values
* Fixed issue with unregistering actions on virtual views
* Make Ember.LinkView public
* Add support for jQuery 2.0
* Support browsers (FF 10 or less) that don't support domElement.outerHTML
* Made it easier to augment the Application's container's resolver
* Support tag as an alias for tagName in the {{view}} helper
* Add 'name' to attributeBinding for Ember.TextField and Ember.Select
* Return merged object from Ember.merge
* Deprecate setting tagNames on Metamorphs - Refs #2248
* Avoid parent's implicit index route clobbering child's explicit index.
* App#reset behaves more closely to App#create
* Make Evented#on, #off, and #one chainable
* Add basic implementation of allowedKeys for the {{action}} helper
* Improved Ember.Array#slice implementation
* Fix ArrayProxy arrangedObject handling - Fixes #2120, #2138
* Added ability to customize default generated controllers and routes
* Better HistoryLocation popstate handling - Fixes #2234
* Fix an issue with IE7
* Normalized Ember.run.later and Ember.run.next behavior.
* Fix issue where classNameBindings can try to update removed DOM element.
* Ember.Array methods always return Ember.Arrays
* RSVP is now exposed as Ember.RSVP
* ObjectProxy does not attempt to proxy unknown properties on create
* Can now set ENV.LOG_VERSION to false to disable version logging
* Ember.ArrayController#lastObject no longer raises when empty
* Fixes to {{render}} helper when used with model
* Improvements to {{linkTo}} controller handling
* Fix {{bindAttr}} when targeting prop in {{#each prop in array}} - #1523
* String#camelize lowercases the first letter
* Other miscellaneous bug fixes and documentation improvements

*Ember 1.0.0-rc.1 (February 15, 2013)*

* Upgrade to Handlebars 1.0.0-rc.3
* Update RSVP.js
* Update router.js
* Support 0 values for input tags
* Support for jQuery 1.9
* ArrayController now defaults to empty array
* Added Vagrant support for setting up a development environment
* Adds {{each itemController="..."}}
* Fix issues where route transitions would not register properly
* Initial support for Application#reset
* Fix handling of keywords in bind helpers
* Better handling of DOM properties
* Better handling of complex {{#if}} targets
* {{linkTo}} shouldn't change view context
* Router#send accepts multiple params
* Provide a view's template name for debugging
* Create activate and deactivate hooks for router
* {{action}} targets are now looked up lazily
* The model for Route#render is now bound
* Improvements to ContainerView
* Added 'pattern' attribute to text field for iOS.
* CollectionView context is now its content
* Various enhancements to bound helpers: adds multiple property support to bound helpers, adds bind-able options hash properties, adds {{unbound}} helper support to render unbound form of helpers.
* Add App.inject
* Add Ember.EnumberableUtils.intersection
* Deprecate Controller#controllerFor in favour of Controller#needs
* Adds `bubbles` property to Ember.TextField
* Allow overriding of Ember.Router#handleURL
* Allow libraries loaded before Ember to tie into Ember load hooks
* Fixed behavior with Route#render and named outlets
* Fix bug where history location does not account for root URL
* Allow redirecting from mid-route
* Support string literals as param for {{linkTo}} and {{action}}
* Empty object proxies are no longer truthy in {{#if}}

*Ember 1.0.0-pre.4 (January 17, 2013)*

* Add {{partial}}
* Fix regressions in router.js
* Support jQuery 1.9.0
* Use the controller with the same name as the template passed to render, if it exists

*Ember 1.0.0-pre.3 (January 17, 2013)*

* BREAKING CHANGE: New Router API
* BREAKING CHANGE: `Ember.Object.create` behaves like `setProperties`. Use `createWithMixins` for the old behavior.
* BREAKING CHANGE: No longer default a view's context to itself
* BREAKING CHANGE: Remove the nearest view computed properties
* Significant performance improvements
* Bound handlebars helpers with `registerBoundHelper`
* Ember.String improvements
* TextSupport handles input, cut, and paste events
* Add `action` support to Ember.TextField
* Warn about using production builds in localhost
* Update Metamorph
* Deprecate Ember.alias in favour of Ember.aliasMethod
* Add Ember.computed.alias
* Allow chaining on DeferredMixin#then
* ArrayController learned itemControllerClass.
* Added VagrantFile and chef cookbooks to ease ember build for developers.
* Provide an Ember.Handlebars precompilation package
* Removed Tab controls
* Fix Chrome (pre v25) MutationObserver Memory Leak
* Update to Promises/A+ compatible RSVP
* Improved instrumentation
* Rename empty to isEmpty and none to isNone
* Added support for toStringExtension to augment toString
* Implement a default computed property setter.
* Add support for unhandledEvent to StateManager.
* Load external dependencies via an AMD shim
* Pass in the old value into the CP as a third argument
* Deep copy support for NativeArray
* Added an afterRender queue for scheduling code to run after the render queue has been drained
* Implement _super() for computed properties
* Miscellaneous bug fixes
* General cleanup

*Ember 1.0.0-pre.2 (October 25, 2012)*

* Ember.SortableMixin: don't remove and reinsert items when their sort order doesn't change.  Fixes #1486.
* Fix edge cases with adding/removing observers
* Added 'disabled' attribute binding to Select
* Deprecate usage of {{collection}} without a class in favor of {{each}}
* Changing `Ember.Handlebars.getPath` to `Ember.Handlebars.get` for consistency. This addresses #1469.
* Since `$.uuid` was removed from jQuery master, we're switching to using `Ember.uuid` instead.
* Add Ember.View#nearestOfType, deprecate nearestInstanceOf
* Adds support for globbed routes
* Remove CP_DEFAULT_CACHEABLE flag
* Remove VIEW_PRESERVES_CONTEXT flag
* Replace willRerender with willClearRender
* Bumped jQuery requirement to 1.7.2+, explicitly forbidding 1.7 and 1.7.1 (see: #1448)
* Add Ember.String.classify() to string extensions
* HistoryLocation now utilizes history.replaceState
* Add a basic instrumentation API
* Allow extension of chosen prototypes instead of the current all or none.
* Remove dependency on `window` throughout Ember
* Don't attempt to concat a concatenatedProperty onto an object that doesn't have a concat method
* Remove ember-views dependency from ember-states
* Multiselect updates array content in place.
* Support applications without a router
* Add Ember.Deferred mixin which implements promises using RSVP.js
* Fix for popstate firing on page load.
* Fixed bug in CP setter where observers could be suspended and never restored.
* Fixed a bug with setting computed properties that modify the passed in value.
* Initial work to allow operation with handlebars runtime only
* A listener registered with one can be removed with off
* Calling removeListener without method should remove all listeners
* Add autoinit flag to Application to call initialize on DOM ready.
* Create view for application template if no ApplicationView.
* Remove support for inline anonymous templates.
* Rename createRouter to setupRouter to make clear.
* Extract createRouter from Application#initialize
* Extract runInjections from Application#initialize
* Simplify syntax so we can extract more easily
* Extract createEventDispatcher from Application#init
* Update for Handlebars 1.0.rc.1
* Fix State.transitionTo to handle multiple contexts
* Cleanup classNameBindings on remove
* Support defining injections to occur after other injections
* Computed prop setter improvements
* fix :: syntax in classNameBindings to work with falsy values
* Fix Ember.Error properties
* Improved error handling with Ember.onerror
* Adds currentPath to Ember.StateManager
* Provide default args to tryInvoke - fixes #1327
* Fix a bug in multi-selects with primitive options
* Fix formatURL to use rootURL and remove formatPath
* Fixing Ember.Router.route when rootURL is used
* ContainerViews should invalidate `element` on children when rendering.
* Add test for selecting in multi selects with prompts
* Fix: Passing a regex to split in IE8 returns a single item array, causing class names beginning with a colon to fail to render in IE8.
* Adding itemViewClass attribute to the each helper.
* Reorganize load hooks to be more sane
* Improve application readiness framework
* Small restructuring of ArrayProxy
* Add #setObjects to mutable array. A helper for replacing whole content of the array with a new one.
* Fixed selecting items in ember multi-selects
* Add disconnectOutlet method to controller
* The content property of an ArrayProxy instance should be defined before modifying it
* Adds a has() method to Ember.OrderedSet
* Adds hooks for suspending observers
* Check that a controller inherits from Ember.Object before instantiating it to the router.
* Support jQuery 1.8 - fixes #1267
* Ember.empty returns true if empty Ember.ArrayProxy
* add scheduleOnce and remove flag
* add various lifecycle tests to check updated ContainerView path. Expose problem with flag for scheduling one time.
* Moving location tests to routing package
* Make outlet a Metamorph view
* Tests showing problem with adding and replacing
* refactor ContainerView children rendering to not make assumptions at scheduling time, just at render time.
* Remove remaining references to viewstates
* Select element should initialize with the correct selectedIndex when using valueBinding
* Remove deprecated Ember.ViewState.
* Handle undefined element in bindAttr and classNameBindings
* Render now uses context instead of _context
* Better version replacement regexp
* Outlets reference context instead of controller.
* Rakefile :clean remove 'tmp' folder
* Performance improvements

*Ember 1.0.pre (August 03, 2012)*

* Return undefined instead of empty jQuery object for Ember.View#$ when not in DOM
* Adds didDefineProperty hook
* Implement immediateObserver placeholder in preparation for making observers asynchronous
* Change {{action}} API for more explicit contexts
* Add connectControllers convenience
* Assert that transitionTo at least matched a state
* Delay routing while contexts are loading
* Also rename trySetPath to trySet
* Replaced getPath/setPath with get/set
* Remove LEGACY_HANDLEBARS_TAG flag
* Add two new core methods to allow invoking possibly unknown methods on objects
* Change ternary syntax to double colon sytax
* Add tests for ternary operator in class bindings
* Test for defined Router lacking App(View|Controller)
* Allow alternate clicks for href handling - Fixes #1096
* Respect initialState when transitioning to parent of current state - Fixes #1144
* add reverseObjects
* Fixing rootURL when path is empty
* HistoryLocation appends paths to router rootURL
* Make Ember.Logger support the 'info' and 'debug' methods on fallback (for IE8).
* Support currentView on init if ContainerView is created with one
* {{bindAttr class="this"}} now works; fixes #810
* Allow connectOutlet(outletName, name, context) syntax
* turn on mandatory setter for ember-debug if not set
* Change the default setUnknownProperty to define it before setting.
* {{view}} now evaluates the context of class bindings using the same rules applied to other bindings
* dataTransfer property for drag and drop events
* require jQuery 1.7, no longer accept 1.6
* add mandatory setter assertion
* Add date comparison to Ember.compare
* We use jquery event handling for hashchange/popstate
* Deprecate Ember.Tabs - Fixes #409
* Remove data-tag-name "feature" from <script> tags
* Only register Ember.View.views for non virtual views
* Add support for tabindex in Ember Controls.
* Only push new history when initialURL has changed
* Support basic States inside of Routes
* Refactor context handling for States and Routes
* Make Map copyable
* Assert that path passed to urlFor is valid
* Do not run functions passed to Ember.assert, Ember.warn, and Ember.deprecate
* Allowing developer to turn off verbose stacktrace in deprecation warnings
* Ember.Route.serialize must return a hash
* lazy setup of ComputedProperties
* change convention from var m = meta(obj) to var meta = metaFor(obj)
* add hook for desc for willWatch and didUnwatch
* Call transitionEvent for each nested state - Fixes #977
* Define a 'store' property in ControllerMixin, to avoid proxy-like handling at router initialization (controllers store injection).
* if there is no context, allow for views without controllers
* Add MapWithDefault
* serialize route states recursively
* urlForEvent for a route with a dynamic part doesn't serialize the context
* Don't stopPropagation on action handling by default
* Implement a route's navigateAway event
* Change app.stateManager to app.router
* Allow a one-time event listener on Ember.Evented
* Rename `fire` to `trigger`
* change sendEvent signature from sendEvent(obj, name, …) to sendEvent(obj, name, params) to avoid copying the arguments. Conflicts:
* Deprecate Ember.ViewState
* remove Ember.MixinDelegate
* Call preventDefault on events handled through {{action}}
* Call transitionEvent on initialStates as well as targeted state
* During apply not applyPartial, chains maybe setup, this makes sure they are updated.
* allow computed properties to be overridden
* Change connectOutlet API to prefer Strings
* Fix bug with Ember.Router#route not reflecting redirections in location
* Give Ember.Select prompt an empty value
* Create Ember.ArrayPolyfills
* Rename ArrayUtils to EnumerableUtils
* Use transitionTo rather than goToState
* Improve ArrayUtils by removing unnecessary slices
* Use evented system for dom events on views
* Fix switchToUnwatched so ObjectProxy tests pass.
* Skip mixin properties with undefined values
* Make defineProperty override native properties
* Fix unsupported method errors in older browsers
* Improved Ember.create shim
* Can't use lib/ember.js because we use that for precompiling, so let's use dist/distold instead
* Use `getPath` instead of `get` in computed macros in order to allow 'foo.bar' dependencies
* A route's `serialize` should handle null contexts
* Router.location cannot be null or undefined
* Use 'hash' as default location implementation on Router
* Clean up location stubbing in routable_test
* Instantiate Ember.Location implementation from Router
* Add NoneLocation
* Add options hash syntax to connectOutlet.
* Added 'ember-select' CSS class to Ember.Select, as per the convention with other included views.
* Fix Ember.setPath when used on Ember.Namespaces
* Remove async transitions.
* Enumerate all properties per injection.
* Injections can specify the order they are run.
* Make sortable test deterministic
* Improve invalidation of view's controller prop
* Cleaning up in history location
* Removing lastSetURL from setURL
* Fix bug with computed properties setters not triggering observers when called with a previous value
* Fix failing test
* Adding popstate tests for history based location
* Splitting location implementations from Location
* Use accessors for eventTransitions
* Finish implementation of Sortable mixin
* Move sorting into separate mixin
* Crude sorting on ArrayController
* Split ArrayProxy into content and arrangedContent
* Fix broken upload_latest task by specifying version for github_api
* Add some convenience computed property macros to replace the major usages of binding transforms
* Initial pushState based location implementation
* Support #each foo in this and #with this as bar
* `collection` should take emptyViewClass as string
* Don't update the route if we're routing
* Don't special-case the top-level '/'
* Make routing unwind properly
* Replace occurances of goToState with transitionTo.
* No longer support RunLoop instantiation without `new`.
* Improve naming and code style
* Guard mergeMixins parameters more generally
* Guard against implicit function application by Ember.assert
* Use Ember.assert instead of throw
* Guard against undefined mixins
* Remove unused local variables
* Update gems
* Enable selection by value in Ember.Select.
* Update build URL
* Fix issue with Ember.Select when reselecting the prompt
* Call setupStateManager in initialize, not in didBecomeReady
* Let ES5 browsers actually work
* Lookup event transitions recursively in the ancestor states.
* Support global paths in the with/as helper. Fixes #874
* Views should inherit controllers from their parent
* Semi-hackish memory management for Ember.Application
* Transition to root to enable the back-button
* Insert ApplicationView by default
* Respect href parameter for {{action}}
* Allow setting `target` on `ObjectController`
* Remove deprecated functionality from get/set
* urlFor should raise an error when route property is not defined
* fix build by checking VIEW_PRESERVES_CONTEXT
* Only call formatURL if a location is defined
* URL generation takes into account location type
* Rename templateContext to context
* Change default template context to controller
* Removes deprecated label wrapping behavior and value property of Ember.Checkbox
* ControllerObject class can be initialized with target, controllers and view properties
* Add Ember.State.transitionTo
* Wire up {{action}} to emit URLs
* Use standard StateManager send/sendRecursively and convert state method arguments to include options hash when necessary.
* Correct state transition name to reflect StateMachine state nesting.
* Add urlFor to Router
* make transitionEvent on state manager configurable
* The router's initialState is `root`
* Add redirectsTo in routes
* Make identical assertion messages distinguishable
* Check that tests don't leave open RunLoops behind
* Better Handlebars log helper
* Disallow automatic creating of RunLoops during testing; Require manual Ember.run setup.
* ObjectController
* rename location `style` to `implementation` and add `registerImplementation` method to ease custom implementations
* some sugar for Router initialization
* Fix initialization with non routable stateManager
* bindAttr should work with global paths
* Unbundled Handlebars
* Add Ember.Controller and `connectOutlet`
* Initial implementation of outlets
* Implement modelType guessing.
* Add support for modelType in the router

*Ember 0.9.8.1 (May 22, 2012)*

* Fix bindAttr with global paths
* Fix initialization with non routable stateManager
* Better jQuery warning message
* Documentation fixes

*Ember 0.9.8 (May 21, 2012)*

* Better docs
* Preliminary routing support
* Properly handle null content in Ember.Select - fixes #775
* Allow a context to be passed to the action helper
* Notify parentView of childView changes for virtual views
* Extract Ember.Application into a separate package
* Better console handling
* Removed warnings about element not being present in willInsertElement
* Removed old deprecated RunLoop syntax
* Add support for "input" event handlers
* Removed deprecated getPath/setPath global support, deprecated star paths
* Removed Ember.Set.create with enumerable
* Add Ember.Binding.registerTransform
* States should create a childStates array
* Always send Array#contentWillChange with contentDidChange
* Updated Metamorph - fixes #783
* Re-enable enumerable properties: [], firstObject and lastObject
* Add support for #each foo in bar
* Implement {{#with foo as bar}} syntax
* Fixed ordering of MutableArray#unshiftObjects
* Fix Em namespace in dev mode
* Add currentView property to Ember.ContainerView
* Namespace debugging functions, ember_assert, ember_deprecate, and ember_warn are now Ember.assert, Ember.deprecate, and Ember.warn.
* Rename BindableSpanView -> HandlebarsBoundView
* Updated Handlebars to 1.0.0.beta.6
* Ember.cacheFor should return falsy values
* Handlebars actions use a stateManager by default
* Bindings should connect to `this` and not the prototype.
* Fix security error w/ Opera and Frames - fixes #734
* Warn when attempting to appendTo or replaceIn with an existing Ember.View
* Change the context in which {{view}} renders
* Improve error when sending an unimplemented event
* Change didInsertElement function to event callback - fixes #740
* Precompile defaultTemplates for production builds
* Updated uglifier - fixes #733
* Improved the testing stack
* Using the colon syntax with classBinding should allow truthy values to propagate the associated class
* Add safeHtml method to String
* Improved compatibility with Handlebars.SafeString
* Deprecate Ember.Button - closes #436
* Refactor ember-states/view_states out into ember-viewstates so that states is free of ember-views dependency.
* Prevent classNames from being displayed twice
* Added ComputedProperty#volatile to turn off caching
* Support making Computed Properties cacheable by default

*Ember 0.9.7.1 (April 19, 2012)*

* Better escaping method for RenderBuffer
* More rigorous XSS escaping from bindAttr

*Ember 0.9.7 (April 18, 2012)*

* RenderBuffer now properly escapes attribute values. Fixes XSS vulnerability documented in #699.
* Make options an optional argument to Ember.Handlebars.getPath
* getProperties can be called with an array of property names
* Allow for jQuery prereleases and RCs - fixes #678
* Raise if both template and templateName appear
* DRY up createChildView initialization
* Ember.ContainerView should propagate template data
* allows yielded template blocks to be optional
* Fixed substate/parentState test
* Inline views should always have an id - Fixes #655
* Ember.View should not require view method sharing event name.
* Refactor and cleanup Ember.Checkbox
* Normalize keyword paths so that observers work
* Expose view and controller keywords to templates
* Ember.Select allows array selections when multiple=false.
* Ember.ArrayUtils.objectsAt returns correct objects.

*Ember 0.9.6 (March 30, 2012)*

* Significant internal performance improvements
* Improved performance of RenderBuffer
* Avoid unneceesary ping-ponging in binding updates
* Fix infinite loop caused by jQuery.extend with array in older browsers
* Added ENV.SHIM_ES5 option to improve compatibility with Prototype.js
* Added Ember.Evented mixin for internal events
* Removed YES and NO constants
* No longer alias as SC/Sproutcore
* Deprecate lowercase Namespaces
* Improved "destroy" method and added "willDestroy" and "didDestroy" callbacks
* Support static classes in bindAttr
* Allow 'this' to be used in bindAttr
* Make sure States are exited in the proper order
* Deprecate re-rendering while view is inBuffer
* Add contextmenu event support
* {{action}} helper event includes view and context
* Simplified parameters passed by {{action}} helper to StateManager
* Allow the {{action}} helper to use "send" as the action name
* Collection itemViewClass itemHash bindings should be resolved in the proper context.
* Honor emptyViewClass attribute in collection view helper
* Allow View attributeBindings to be aliased.
* Add Ember.getWithDefault
* Add Ember.computed(key1, key2, func)
* Add Ember.Map
* Improvements to OrderedSet
* Warn if classNames or classNameBindings is set to non-array
* Warn when setting attributeBindings or classNameBindings with {{view}} helper
* Warn if user tries to change a view's elementId after creation
* Remove contained items from Ember.Set when calling #clear
* Treat classNameBindings the same as classBinding in the view helper
* Added maxlength to TextSupport; added size to TextField; added rows and cols to TextArea
* Fix bug where DOM did not update when Ember.Select content changed
* Dereference views from parent when viewName is specified and the view is destroyed
* Added "clear" method to Ember.MutableArray
* Added Ember.cacheFor to peek at computed property cache
* Added support for multiple attributes to Ember.Select
* Fix security warning in older Firefox
* Re-render views if the templateContext is changed
* More sugar for creating complex bindings
* Fixed bug where a class could not be reopened if an instance of it had already been created
* Enable unnamed Handlebars script tags to have a custom id with the `data-element-id` attribute
* Testing improvements including headless tests (rake test) and JSHint
* Improved framework build process
* API documentation improvements
* Added benchmarking harness for internals


*Ember 0.9.5 (February 17, 2012)*

* Add Handlebars helper for {{yield}}
* Add a .jshintrc
* Add layout support to Ember.View
* Allow state managers to control their own logging
* Print more useful debug information in state manager
* Fix issues that prevented Ember from being used in iframes
* Fix path resolution for states
* State manager should raise if an event is unhandled
* Attribute Bindings should handle String objects - Fixes #497
* Fixed each/else - fixes #389
* Updated Metamorph - fixes #449
* States hashes misbehave when including classes
* The action helper should prevent default behavior on it's attached element
* Pass the event, view, and context to {{action}} helper actions
* #454 State Exit Methods Should Be Called In Reverse Order
* #454 test StateManager should send exit events in the correct order when changing to a top-level state
* Retrieve child views length after potential mutations
* Metamorph's replace now recursively invalidates childView elements
* Fixes a bug where parent views were not being set correctly when multiple views were added or removed from ContainerView
* Views removed from a container should clear rendered children.
* ContainerView should set parentView on new children
* Add state manager compatibility to action helper
* Adds ability to save metadata for computed properties
* Don't parse text/html by default. Use ENV.LEGACY_HANDLEBARS_TAG to restore this functionality. - Fixes #441
* Fix overzealous deprecation warnings
* Fix bug such that initialState *and* start states will be entered
* Miscellaneous documentation improvements
* Better framework warnings and deprecations

*Ember 0.9.4 (January 23, 2012)*

* Add Ember.Select control
* Added Ember.Handlebars action helper to easily add event handling to DOM elements without requiring a new view
* jQuery 1.7 compatibility
* Added a runtime build target for usage with Node.js
* Instantiate a ViewState's view if it's not already an instance
* In addition to having a rootElement, state managers can now have a rootView property. If this is set, view states will append their view as a child view of that view.
* Views now register themselves with a controller if the viewController property is set
* Other miscellaneous improvements to States
* Allows setting a custom initial substate on states
* ContainerView now sets the parentView property of views that are added to its childViews array.
* Removed ember-handlebars-format, ember-datetime
* Array's [] property no longer notifies of changes. Use @each instead.
* Deprecated getPath/setPath global support
* Ember.Application's default rootElement has changed from document to document.body
* Events are no longer passed to views that are not in the DOM
* Miscellaneous improvements to Ember.Button
* Add return value to Ember.TargetActionSupport.triggerAction()
* Added Ember.Handlebars.precompile for template precompilation
* Fix security exceptions in older versions of Firefox
* Introduce Ember.onerror for improved error handling
* Make {{this}} work with numbers within an #each helper
* Textfield and textarea now bubble events by default
* Fixed issue where Handlebars helpers without arguments were interpreted as bindings
* Add callbacks for isVisible changes to Ember.View
* Fix unbound helper when used with {{this}}
* Add underscore and camelize to string prototype extensions.
* View tagName is now settable from Handlebars <script> template via data-tag-name
* Miscellaneous performance improvements
* Lots of minor bug fixes
* Inline documentation improvements

*Ember 0.9.3 (December 19, 2011)*

* Make sure willInsertElement actually gets called on all child views. Element is still not guaranteed to work.
* Implement tab views and controller
* Fixed some parse errors and jslint warnings
* allow use of multiple {{bindAttr}}s per element

*Ember 0.9.2 (December 16, 2011)*

* add replaceIn to replace an entire node's content with something new
* Use prepend() and after() methods of Metamorph
* Update Metamorph to include after() and prepend()
* Fixed some missing commas which prevented bpm from working
* Safer Runloop Unwinding
* Adding support for <script type="text/x-raw-handlebars">
* Remove parentView deprecation warning

*Ember 0.9.1 (December 14, 2011)*

* Fix jslint warnings related to missing semicolons and variables defined twice
* Alias amber_assert to sc_assert for backwards compat
* Fix toString() for objects in the Ember namespace
* Clear rendered children *recursively* when removing a view from DOM.
* Manually assigns custom message provided new Ember.Error so it will appear in debugging tools.
* Add a currentView property to StateManager
* Duck type view states
* Add license file
* We don't need to support adding Array observers onto @each proxies, so don't bother notifying about them.
* Clean up some verbiage in watching.js
* Cleaned up the build script
* Fixed incorrect test
* Updated references to SproutCore to Ember
* Preserve old behavior for special '@each' keys.
* Making chained keys evaluate lazily and adding unit test
* Adding unit test to demonstrate issue #108.<|MERGE_RESOLUTION|>--- conflicted
+++ resolved
@@ -1,102 +1,9 @@
-<<<<<<< HEAD
-* Ember 1.1.0-beta.4 (October 11, 2013)*
-
-  * Add tests for Application#injectTestHelpers.
-  * Add assertion upon too many ajaxStop's.
-  * [BUGFIX] Fix an issue with concatenatedProperties.
-  * [BUGFIX beta] Throw a sensible exception from SubArray.removeItem when not found.
-  * [BUGFIX beta] Fix evaluateUnboundHelper properties
-  * Use Ember.Error consistently.
-  * [BUGFIX beta] Make Component.sendAction behave the same as {{action}} helper.
-  * [BUGFIX beta] uniq reduceComputed dependent keys.
-  * Don't allow registration of undefined factories.
-  * Decamelize handles strings with numbers
-  * [BUGFIX beta] Allow a reduceComputed to have an undefined initialValue.
-  * disallow container registration if the corresponding singleton lookup has already occurred Conflicts: 	packages/container/tests/container_test.js
-  * [BUGFIX beta] Soft-deprecate mixed binding syntax in view helper
-  * Universalize {{view}} helper quoteless binding syntax, prevent id binding
-  * disallow container registration if the corresponding singleton lookup has already occurred
-  * [BUGFIX beta] Fix edge case in `TrackedArray`
-
-* Ember 1.1.0-beta.3 (October 04, 2013)*
-
-  * Remove Route#redirect soft deprecation
-  * [BUGFIX beta] link-to, bound helper issues with arrays of primitives
-  * [BUGFIX beta] Don't use incompatible array methods
-  * [BUGFIX release] `Ember.Object.extend` should allow any prorerty
-  * [BUGFIX release] Fix to return `undefined` for `href` of {{link-to}}
-  * [BUGFIX release] `Ember.keys` should return own property
-
-* Ember 1.1.0-beta.2 (September 27, 2013)*
-
-  * Revert "[BUGFIX] Fix an issue with concatenatedProperties."
-  * Update to the latest ember-dev.
-  * [BUGFIX beta] Fixes #3332 - Array Computed Properties should update synchronously
-  * [BUGFIX beta] Fixes issue when content is undefined for Ember.Select with optgroup
-  * [BUGFIX] Fix an issue with concatenatedProperties.
-  * fix initializer assertion messages
-  * [BUGFIX release] `Ember.SubArray` operation composition fix.
-  * [BUGFIX beta] Fire observers for array computed changes.
-  * [BUGFIX beta] Added tests failing for issue #3331
-  * Adding comments for 'extend()' method
-  * Fix the second half of the bug in suspendListeners
-  * [BUGFIX beta] Optimization: Clear the meta cache without using observers.
-  * [BUGFIX beta] Calling `replaceIn` would incorrectly move views from the `hasElement` to `inDOM`
-
-* Ember 1.1.0-beta.1 (September 13, 2013)*
-
-  * [BUGFIX beta] ReduceComputedProperty ignore invalidated property observers.
-  * Update link_to.js
-  * Force a rebuild
-  * Set source object as context for callbacks in computed array property
-  * fix yield documentation so it is generated properly
-  * fix missing backquotes on link-to docs
-  * fix small typo
-  * allow to inject falsy values like 'false' and 'null'
-  * `Ember.TargetActionSupport`'s `sendAction` should support `null` as context.
-  * Fix some YUIDoc parsing
-  * Update ember-dev to fix broken builds
-  * Update ember-dev.
-  * Remove the .VERSION from library version logging.
-  * Update docs for App.register
-  * Use EmberDefeatureify
-  * Create Ember.libraries for keeping track of versions for debugging. emberjs/data#1051
-  * Update Ember.TextArea and Ember.TextField documentation
-  * components should declare actions in the actions hash
-  * Improve docs for CoreObject#concatenatedProperties
-  * Fix grammar in CONTRIBUTING.md
-  * Close #3307 – Fix unexpected behavior with functions in concatenated properties
-  * Add test for using concatenated properties with functions
-  * fixing grammer in computed property docs
-  * Add shortcut for whitelisting all modifier keys on {{action}} Modifier key-independent action helper use cases can be less verbose and more future-proof.
-  * Only throw an initialValue error if it is null or undefined (i.e. not 0 or some other falsy value)
-  * Improve message and logic around UnrecognizedURLError
-  * Incorrect error message in router.js
-  * Add defeatureify to Travis config.
-  * add inline doc for deprecated Ember.State/StateManager
-  * Fix Em.Computed.not example typo error
-  * As the container api is currently for internal use, and YUI doesn't seem to allow marking an entire class or module as private. Simply hide it for now. This will hopefully prevent some confusion, but power-users can still read the documention.
-  * Fix route name in code comment
-  * Use the declared variable
-  * TESTING_DEPRECATIONS refactor in various testcases
-  * Install default error handler on ApplicationRoute#actions, not #events
-  * fixup docs (mostly formatting)
-  * Reuse variable
-  * Fix typo in docstring
-  * update ember-source
-  * fixed duplicated @param
-  * reference CONTRIBUTING.md
-  * Contribution section added to README.md
-  * Fix size calculations on website
-  * Fix ember-source to handle non-RCs
-=======
 *Ember 1.2.0 (TBD)*
 
 * Add query params support to the ember router. You can now define which query params your routes respond to, use them in your route hooks to affect model loading or controller state, and transition query parameters with the link-to helper and the transitionTo method
 * Add a non-block form link-to helper. E.g {{link-to "About us" "about"}} will have "About us" as link text and will transition to the "about" route. Everything works as with the block form link-to.
 * Components and helpers registered on the container can be rendered in templates via their dasherized names. E.g. {{helper-name}} or {{component-name}}
 * Add support for nested loading/error substates. A loading substate will be entered when a slow-to-resolve promise is returned from one of the Route#model hooks during a transition and an appropriately-named loading template/route can be found.  An error substate will be entered when one of the Route#model hooks returns a rejecting promise and an appropriately-named error template/route can be found.
->>>>>>> 3bc748ed
 
 *Ember 1.0.0 (August 31, 2013)*
 
