{
  "name": "ember",
  "license": "MIT",
<<<<<<< HEAD
  "version": "1.10.0",
=======
  "version": "1.11.0-beta.5",
>>>>>>> 97b161b3
  "scripts": {
    "build": "ember build --environment production",
    "postinstall": "bower install",
    "pretest": "ember build",
    "test": "bin/run-tests.js",
    "start": "ember serve",
    "docs": "ember yuidoc"
  },
  "devDependencies": {
    "aws-sdk": "~2.1.5",
    "bower": "~1.3.2",
    "chalk": "^0.5.1",
    "ember-cli": "0.1.15",
    "ember-cli-yuidoc": "^0.4.0",
    "ember-publisher": "0.0.7",
    "emberjs-build": "0.0.32",
    "express": "^4.5.0",
    "github": "^0.2.3",
    "glob": "~4.3.2",
    "htmlbars": "0.11.2",
    "qunit-extras": "^1.3.0",
    "qunitjs": "^1.16.0",
    "route-recognizer": "0.1.5",
    "rsvp": "~3.0.6",
    "simple-dom": "^0.1.1"
  }
}<|MERGE_RESOLUTION|>--- conflicted
+++ resolved
@@ -1,11 +1,7 @@
 {
   "name": "ember",
   "license": "MIT",
-<<<<<<< HEAD
-  "version": "1.10.0",
-=======
   "version": "1.11.0-beta.5",
->>>>>>> 97b161b3
   "scripts": {
     "build": "ember build --environment production",
     "postinstall": "bower install",
