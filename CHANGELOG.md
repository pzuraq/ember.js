# Ember Changelog

<<<<<<< HEAD
=======
### Ember 1.7.0-beta.5 (August 10, 2014)

* Prevent duplicate message getting printed by errors in Route hooks.
* Deprecate observing container views like arrays.
* Add `catch` and `finally` to Transition.
* [BUGFIX] paramsFor: don’t clobber falsy params.
* [BUGFIX] Controllers with query params are unit testable.
* [BUGFIX] Controllers have new QP values before setupController.
* [BUGFIX] Fix initial render of {{input type=bound}} for checkboxes.
* [BUGFIX] makeBoundHelper supports unquoted bound property options.

### Ember 1.7.0-beta.4 (July 30, 2014)

* [BUGFIX] link-to helper can be inserted in DOM when the router is not present.
* [PERFORMANCE] Do not pass `arguments` around in a hot-path.
* Remove Container.defaultContainer.
* Polyfill contains for older browsers.
* [BUGFIX] Ensure that `triggerEvent` handles all argument signatures properly.

### Ember 1.7.0-beta.3 (July, 24, 2014)

* [BUGFIX] Stub meta on AliasedProperty (fixes regression from beta.2 with Ember Data).
* [DOC] Fixed issue with docs showing 'Ember.run' as 'run.run'.
* [BUGFIX] SimpleHandlebarsView should not re-render if normalized value is unchanged.
* Allow Router DSL to nest routes via `this.route`.
* [BUGFIX] Don't pass function UNDEFINED as oldValue to computed properties.
* [BUGFIX] dramatically improve performance of eachComputedProperty.
* [BUGFIX] Prevent strict mode errors from superWrapper.
* Deprecate Ember.DeferredMixin and Ember.Deferred.
* Deprecate `.then` on Ember.Application.
* Revert ember-routing-consistent-resources.

### Ember 1.7.0-beta.2 (July, 16, 2014)

* [BUGFIX] Wrap es3 keywords in quotes.
* [BUGFIX] Use injected integration test helpers instead of local functions.
* [BUGFIX] Add alias descriptor, and replace `Ember.computed.alias` with new descriptor.
* [BUGFIX] Fix `{{#with view.foo as bar}}`.
* [BUGFIX] Force remove `required` attribute for IE8.
* [BUGFIX] Controller precendence for `Ember.Route.prototype.render` updated.
* [BUGFIX] fixes variable argument passing to triggerEvent helper.
* [BUGFIX] Use view:toplevel for {{view}} instead of view:default.
* [BUGFIX] Do not throw uncaught errors mid-transition.
* [BUGFIX] Don't assume that the router has a container.

### Ember 1.7.0-beta.1 (July, 8, 2014)

* Fix components inside group helper.
* [BUGFIX] Fix wrong view keyword in a component block.
* Update to RSVP 3.0.7.
* [FEATURE query-params-new]
* [FEATURE ember-routing-consistent-resources]
* `uuid` is now consistently used across the project.
* `Ember.uuid` is now an internal function instead of a property on `Ember` itself.
* [BUGFIX] sync back burner: workaround IE's issue with try/finally without Catch.
  Also no longer force deoptimization of the run loop queue flush.
* [BREAKING BUGFIX] An empty array are treated as falsy value in `bind-attr` to be in consistent
  with `if` helper. Breaking for apps that relies on the previous behaviour which treats an empty
  array as truthy value in `bind-attr`.
* [BREAKING BUGFIX] On Controllers, the content property is now derived from model. This reduces many
  caveats with model/content, and also sets a simple ground rule: Never set a controllers content,
  rather always set it's model and ember will do the right thing.

>>>>>>> 157d89b7
### Ember 1.6.1 (July, 15, 2014)

* Fix error routes/templates. Changes in router promise logging caused errors to be
  thrown mid-transition into the `error` route. See [#5166](https://github.com/emberjs/ember.js/pull/5166) for further details.

### Ember 1.6.0 (July, 7, 2014)

* [BREAKING BUGFIX] An empty array is treated as falsy value in `bind-attr` to be in consistent
  with `if` helper. Breaking for apps that relies on the previous behaviour which treats an empty
  array as truthy value in `bind-attr`.
* [BUGFIX] Ensure itemController's do not leak by tying them to the parent controller lifecycle.
* [BUGFIX] Spaces in brace expansion throws an error.
* [BUGFIX] Fix `MutableEnumerable.removeObjects`.
* [BUGFIX] Allow controller specified to `{{with}}` to be the target of an action.
* [BUGFIX] Ensure that using keywords syntax (`{{with foo as bar}}`) works when specifying a controller.
* [BUGFIX] Ensure that controllers instantiated by `{{with}}` are properly destroyed.
* [BUGFIX] Wrap the keyword specified in `{{with foo as bar}}` with the controller (if specified).
* [BUGFIX] Fix `Ember.isArray` on IE8.
* [BUGFIX] Update backburner.js to fix issue with IE8.
* [BUGFIX] `Ember.computed.alias` returns value of aliased property upon set.
* Provide better debugging information for view rendering.
* [BUGFIX] Don't fire redirect on parent routes during transitions from one child route to another.
* [BUGFIX] Make errors thrown by Ember use `Ember.Error` consistently.
* [BUGFIX] Ensure controllers instantiated by the `{{render}}` helper are properly torn down.
* [BUGFIX] sync back burner: workaround IE's issue with try/finally without Catch. Also no longer force deoptimization of the run loop queue flush.
* [BUGFIX] Ember.onerror now uses Backburner's error handler.
* [BUGFIX] Do not rely on Array.prototype.map for logging version.
* [BUGFIX] RSVP errors go to Ember.onerror if present.
* [BUGFIX] Ensure context is unchanged when using keywords with itemController.
* [BUGFIX] Does not disregard currentWhen when given explicitly.
* [DOC] Remove private wording from makeBoundHelper.
* [BUGFIX] Invalidate previous sorting if sortProperties changes.
* [BUGFIX] Properly resolve helpers from {{unbound}}.
* [BUGFIX] reduceComputed detect retain:n better. Fixes issue with `Ember.computed.filterBy` erroring when items removed from dependent array.
* [BUGFIX] Namespaces are now required to start with uppercase A-Z.
* [BUGFIX] pass context to sortFunction to avoid calling `__nextSuper` on `undefined`.
* [BUGFIX] Allow setting of `undefined` value to a `content` property.
* [BUGFIX] Resolve bound actionName in Handlebars context instead of direct lookup on target.
* [BUGFIX] isEqual now supports dates.
* [BUGFIX] Add better debugging for DefaultResolver.
* [BUGFIX] {{yield}} works inside a Metamorph'ed component.
* [BUGFIX] Add `title` attribute binding to Ember.TextSupport.
* [BUGFIX] Ember.View's concreteView now asks its parentView's concreteView.
* [BUGFIX] Drop dead code for * in paths.
* [BUGFIX] Route#render name vs viewName precedence fix.
* [BUGFIX] Use parseFloat before incrementing via incrementProperty.
* [BUGFIX] Add `which` attribute to event triggered by keyEvent test helper.
* [Performance] Improve cache lookup throughput.
* [FEATURE ember-routing-add-model-option]
* [FEATURE ember-runtime-test-friendly-promises]
* [FEATURE ember-metal-computed-empty-array]

### Ember 1.5.0 (March 29, 2014)

* [BUGFIX beta] Move reduceComputed instanceMetas into object's meta.
* [BUGFIX beta] Total invalidation of arrayComputed by non-array dependencies should be synchronous.
* [BUGFIX] run.bind keeps the arguments from the callback.
* [BUGFIX] Do not attach new listeners on each setupForTesting call.
* [BUGFIX] Ember.copy now supports Date.
* [BUGFIX] Add `which` attribute to event triggered by test helper.
* [BUGFIX beta] The `each` helper checks that the metamorph tags have the same parent.
* Allow Ember Inspector to access models with custom resolver.
* [BUGFIX] Allow components with layoutName specified by parent class to specify templateName.
* [BUGFIX] Don't raise error when a destroyed array is assigned to ArrayProxy.
* [BUGFIX] Use better ajax events for ember-testing counters.
* [BUGFIX] Move AJAX listeners into Ember.setupForTesting.
* [BUGFIX] PromiseProxyMixin reset isFulfilled and isRejected.
* Use documentElement instead of body for ember-extension detection.
* Many documentation updates.
* [SECURITY] Ensure that `ember-routing-auto-location` cannot be forced to redirect to another domain.
* [BUGFIX beta] Handle ES6 transpiler errors.
* [BUGFIX beta] Ensure namespaces are cleaned up.
* [FEATURE ember-handlebars-log-primitives]
* [FEATURE ember-testing-routing-helpers]
* [FEATURE ember-testing-triggerEvent-helper]
* [FEATURE computed-read-only]
* [FEATURE ember-metal-is-blank]
* [FEATURE ember-eager-url-update]
* [FEATURE ember-routing-auto-location]
* [FEATURE ember-routing-bound-action-name]
* [FEATURE ember-routing-inherits-parent-model]
* [BREAKING CHANGE] `Ember.run.throttle` now supports leading edge execution. To follow industry standard leading edge is the default.
* [BUGFIX] Fixed how parentController property of an itemController when nested. Breaking for apps that rely on previous broken behavior of an itemController's `parentController` property skipping its ArrayController when nested.

### Ember 1.4.0 (February 13, 2014)

* [SECURITY] Ensure link-to non-block escapes title.
* Deprecate quoteless action names.
* [BUGFIX] Make Ember.RenderBuffer#addClass work as expected.
* [DOC] Display Ember Inspector hint in Firefox.
* [BUGFIX] App.destroy resets routes before destroying the container.
* [BUGFIX] reduceComputed fires observers when invalidating with undefined.
* [BUGFIX] Provide helpful error even if Model isn't found.
* [BUGFIX] Do not deprecate the block form of {{render}}.
* [BUGFIX] allow enumerable/any to match undefined as value
* [BUGFIX] Allow canceling of Timers in IE8.
* [BUGFIX] Calling toString at extend time causes Ember.View to memoize and return the same value for different instances.
* [BUGFIX] Fix ember-testing-lazy-routing.
* [BUGFIX] Fixed how parentController property of an itemController when nested. Breaking for apps that rely on previous broken behavior of an itemController's `parentController` property skipping its ArrayController when nested.
* Document the send method on Ember.ActionHandler.
* Document Ember.Route #controllerName and #viewName properties.
* Allow jQuery version 1.11 and 2.1.
* [BUGFIX] Fix stripping trailing slashes for * routes.
* [SECURITY] Ensure primitive value contexts are escaped.
* [SECURITY] Ensure {{group}} helper escapes properly.
* Performance improvements.
* [BUGFIX] Templete-less components properties should not collide with internal properties.
* Unbound helper supports bound helper static strings.
* Preserve `<base>` URL when using history location for routing.
* Begin adding names for anonymous functions to aid in debugging.
* [FEATURE with-controller] {{#with}} can take a controller= option for wrapping the context. Must be an `Ember.ObjectController`
* [FEATURE propertyBraceExpansion] Add support for brace-expansion in dependent keys, observer and watch properties.
* [FEATURE ember-metal-run-bind] Enables `Ember.run.bind` which is ember run-loop aware variation of jQuery.proxy.

### Ember 1.3.1 (January 14, 2014)

* [SECURITY] Ensure primitive value contexts are escaped.
* [SECURITY] Ensure {{group}} helper escapes properly.

### Ember 1.3.0 (January 6, 2014)

* Many documentation updates.
* Update to RSVP 3.0.3.
* Use defeatureify to strip debug statements allowing multi-line assert statements.
* Added fail(), catch() and finally() methods to PromiseProxyMixin.
* [BUGFIX] Add 'view' option to {{outlet}} helper
* Make `Ember.compare` return `date` when appropriate.
* Prefer `EmberENV` over `ENV`, and do not create a global `ENV` if it was not supplied.
* `{{unbound}}` helper supports bound helper static strings.
* [BUGFIX] Make sure mandatory setters don't change default enumerable.
* [BUGFIX] The `render` helper now sets a `parentController` property on the child controller.
* `{{render}}` helper now creates the controller with its model.
* Fix bug in Metamorph.js with nested `if` statements.
* Label promises for debugging.
* Deprecate `RSVP.Promise.prototype.fail`.
* Cleanup header comment: remove duplication and add version.
* [BUGFIX] Do not attempt to serialize undefined models.
* [BUGFIX] Ensure {{link-to}} path observers are reregistered after render.
* [BUGFIX] Ensure that the rootURL is available to location.
* [BUGFIX] Make routePath smarter w/ stacked resource names
* Better link-to error for invalid dest routes
* Use imported handlebars before global Handlebars
* Update router.js
* Update RSVP.js
* Improved a handeful of error messages
* Provide more information for debugging
* Added more assertions and deprecation warnings
* [BUGFIX] Add preventDefault option to link-to and action.
* [BUGFIX] contextualizeBindingPath should be aware of empty paths
* Expose helpful vars in {{debugger}} helper body
* [BUGFIX] container.has should not cause injections to be run.
* [BUGFIX] Make flag LOG_TRANSITIONS_INTERNAL work again
* [BUGFIX] Fix default {{yield}} for Components.
* [BUGFIX] Ensure aliased {{with}} blocks are not shared.
* [BUGFIX] Update to latest Backburner.js.
* [BUGFIX] Fix issue with Ember.Test.unregisterHelper.
* [BUGFIX] Make Ember.Handlebars.makeViewHelper warning useful.
* [FEATURE reduceComputed-non-array-dependencies] `ReduceComputedProperty`s may have non-array dependent keys. When a non-array dependent key changes, the entire property is invalidated.
* [FEATURE ember-testing-lazy-routing] Uses an initializer to defer readiness while testing. Readiness is advanced upon the first call to `visit`.
* [FEATURE ember-testing-wait-hooks] Allows registration of additional functions that the `wait` testing helper will call to determine if it's ready to continue.
* [FEATURE propertyBraceExpansion] Add simple brace expansion for dependent keys and watched properties specified declaratively.  This is primarily useful with reduce computed properties, for specifying dependencies on multiple item properties of a dependent array, as with `Ember.computed.sort('items.@each.{propertyA,propertyB}', userSortFn)`.
* [BUGFIX release] Update to Handlebars 1.1.2.
* [BUGFIX] Register a default RSVP error handler.
* Update to latest RSVP (80cec268).
* [BUGFIX] Ember.Object.create now takes `undefined` as an argument.
* Components are lazily looked up.
* Renaming everyBy and anyBy to isEvery and isAny.

###Ember 1.2.1 _(January 14, 2014)_

* [SECURITY] Ensure primitive value contexts are escaped.
* [SECURITY] Ensure {{group}} helper escapes properly.

###Ember 1.2.0 _(November 22, 2013)_

* [BUGFIX] Publish ember-handlebars-compiler along with builds.
* [BUGFIX] Use RegExp.test() for Ember.computed.match.
* [BUGFIX] {{partial}} helper now works with bound params
* [BUGFIX] Added assert mismatched template compiler version.
* [BUGFIX] Allow Ember.Object.create to accept an Ember.Object.
* [BUGFIX] Allow keyboard events to work with the action helper.
* [BUGFIX] Enumerable#any no longer returns false if NaN is matched - Fixes #3736
* [BUGFIX] PromiseProxy should merely observe promises. - Fixes #3714
* [BUGFIX] Fix issue with templateName in Route and render. - Fixes #3502
* [BUGFIX] Sort guid fallback unconfused by ObjectProxy.
* [BUGFIX] The router should cleanup itself upon destroy.
* Correct `Em.typeOf` docs re: boxed types.
* Update for Handlebars 1.1
* Allow test helpers to be injected on specific object.
* Update router.js
* [BUGFIX] Give precedence to routes with more static segments. Fixes #3573
* [BUGFIX] Improve unhandled action error messages
* [BUGFIX] Bubble `loading` action above pivot route
* [BUGFIX] reduceComputed ignore changes during reset.
* [BUGFIX] reduceComputed handle out-of-range index.
* [FEATURE] Add support for nested loading/error substates. A loading substate will be entered when a slow-to-resolve promise is returned from one of the Route#model hooks during a transition and an appropriately-named loading template/route can be found.  An error substate will be entered when one of the Route#model hooks returns a rejecting promise and an appropriately-named error template/route can be found.
* [FEATURE] Components and helpers registered on the container can be rendered in templates via their dasherized names. E.g. {{helper-name}} or {{component-name}}
* [FEATURE] Add a `didTransition` hook to the router.
* [FEATURE] Add a non-block form link-to helper. E.g {{link-to "About us" "about"}} will have "About us" as link text and will transition to the "about" route. Everything works as with the block form link-to.
* [FEATURE] Add sortBy using Ember.compare to the Enumerable mixin
* [FEATURE reduceComputedSelf] reduceComputed dependent keys may refer to @this.
* [BUGFIX] reduceComputed handle out of range indexes.
* Update Ember.immediateObserver and Ember.beforeObserver to match the new Ember.observer style.
* Make Ember.observer work with the function as the last argument.
* Ember.run.debounce and throttle accept string numbers like time interval
* Use Ember.Error consistently.
* Add assertion upon too many ajaxStop's.
* Introduce registerAsyncHelper which allows for unchained async helpers
* Ember-testing should not cause a test failure when aborting transitions
* Ember.Test Helpers no longer need to be chained
* Refactored promises usage
* Should not reference global `Handlebars` object, use `Ember.Handlebars` instead
* Added support for jQuery as a `require` module
* Decamelize handles strings with numbers
* disallow container registration if the corresponding singleton lookup has already occurred
* collection view will now defer all normalization to the resolver
* Remove Route#redirect soft deprecation
* Universalize {{view}} helper quoteless binding syntax, prevent id binding
* prefer Ember.Logger.assert over Logger error + setTimeout throw.
* Allow for the initial router to be resolved.
* Don't allow registration of undefined factories.
* Add `Ember.Subarray.prototype.toString`.
* [Improved assert for #3457] provide helpful assertion if needs is specified but no container is present.
* Update router.js to bc22bb4d59e48d187f8d60db6553d9e157f06789
* Update route recognizer
* Allow apps with custom jquery builds to exclude the event-alias module
* Removes long-deprecated getPath/setPath

###Ember 1.1.3 _(January 13, 2014)_

* [SECURITY] Ensure primitive value contexts are escaped.
* [SECURITY] Ensure {{group}} helper escapes properly.

###Ember 1.1.2 _(October 25, 2013)

* [BUGFIX] Fix failures in component rendering. - Fixes #3637

###Ember 1.1.1 _(October 23, 2013)_

* [BUGFIX] Allow Ember.Object.create to accept an Ember.Object.

### Ember 1.1.0 _(October 21, 2013)_

* Make Ember.run.later more flexible with arguments - Fixes #3072
* Add assertion upon too many ajaxStop's.
* [BUGFIX] Fix an issue with concatenatedProperties.
* [BUGFIX] Throw a sensible exception from SubArray.removeItem when not found.
* [BUGFIX] Fix evaluateUnboundHelper properties
* Use Ember.Error consistently.
* [BUGFIX] Make Component.sendAction behave the same as {{action}} helper.
* [BUGFIX] uniq reduceComputed dependent keys.
* Don't allow registration of undefined factories.
* Decamelize handles strings with numbers
* [BUGFIX] Allow a reduceComputed to have an undefined initialValue.
* [BUGFIX] Soft-deprecate mixed binding syntax in view helper
* Universalize {{view}} helper quoteless binding syntax, prevent id binding
* disallow container registration if the corresponding singleton lookup has already occurred
* [BUGFIX] Fix edge case in `TrackedArray`
* Remove Route#redirect soft deprecation
* [BUGFIX] link-to, bound helper issues with arrays of primitives
* [BUGFIX] Don't use incompatible array methods
* [BUGFIX] `Ember.Object.extend` should allow any prorerty
* [BUGFIX] Fix to return `undefined` for `href` of {{link-to}}
* [BUGFIX] `Ember.keys` should return own property
* [BUGFIX] Fixes #3332 - Array Computed Properties should update synchronously
* [BUGFIX] Fixes issue when content is undefined for Ember.Select with optgroup
* [BUGFIX] `Ember.SubArray` operation composition fix.
* [BUGFIX] Fire observers for array computed changes.
* [BUGFIX] Added tests failing for issue #3331
* Fix a bug in suspendListeners
* [BUGFIX] Optimization: Clear the meta cache without using observers.
* [BUGFIX] Calling `replaceIn` would incorrectly move views from the `hasElement` to `inDOM`
* [BUGFIX] ReduceComputedProperty ignore invalidated property observers.
* Set source object as context for callbacks in computed array property
* allow to inject falsy values like 'false' and 'null'
* `Ember.TargetActionSupport`'s `sendAction` should support `null` as context.
* Create Ember.libraries for keeping track of versions for debugging. emberjs/data#1051
* components should declare actions in the actions hash
* Close #3307 – Fix unexpected behavior with functions in concatenated properties
* Add shortcut for whitelisting all modifier keys on {{action}} Modifier key-independent action helper use cases can be less verbose and more future-proof.
* Only throw an initialValue error if it is null or undefined (i.e. not 0 or some other falsy value)
* Improve message and logic around UnrecognizedURLError
* Incorrect error message in router.js
* Install default error handler on ApplicationRoute#actions, not #events

### Ember 1.0.0 _(August 31, 2013)_

* Fix nested `{{yield}}`
* `ReduceComputed` groups changed properties.
* Multiple fixes and improvements to the new Array Computed Properties
* Adds the ability to specify view class for render
* Restructure controller init, to minimize property lookups
* Provide hook for persistence libraries to inject custom find behavior.
* Sync router.js
* Controller#controllers property should be readOnly
* Invalid Controller#controllers accesses throw runtime exceptions
* Inform about the Ember Inspector if not installed
* Don't force a layout on registered components
* Make TextField and TextArea components
* Adds Function.prototype.observesImmediately
* Move ember-states into a plugin: https://github.com/emberjs/ember-states
* Update Backburner
* Disabled model factory injections by default.
* Fix bug where link-to wouldn't be active even if resource is active
* Add Ember.PromiseProxyMixin
* Some fixes to grouped each
* Update to rsvp-2.0.2; fixes unit tests for RSVP#rethrow in IE 6,7,8
* Rename computed array macros to match #3158
* Consider `controllerName` in Ember.Route#render()
* Allow a template explicitly set on a view to be used when rendering a route.


### Ember 1.0.0-rc.8 _(August 28, 2013)_

* View, controller & route action handlers are now expected to be defined on an `actions` object.
* registerBoundHelper won't treat quoted strings / numbers as paths
* Array Computed Properties
* Rename bindAttr to bind-attr.
* Rename linkTo to link-to.
* Improved default route.serialize behavior. It will now attempt to populate named properties with the corresponding property on the model.
* Added Ember.getProperties
* Smarter linkTo observers
* Fix `Ember.EnumerableUtils#replace` to allow large size of array
* rsvp.js refresh with RSVP#rethrow and promise#fail
* Make sets during init behave the same as create(props)
* Continue to make view creation container aware
* Sync router.js - Closes #3153, #3180
* Application#resolver -> Application#Resolver
* The resolver now provides the normalization
* Add currentRouteName to ApplicationController
* Lookup itemViewClass and emptyView of collectionView if given as string
* Change behavior around uncached computed properties.
* Aliased xProperty methods in enumerable to xBy and aliased some and someProperty to any and anyBy respectively
* Factory Injections
* Support replaceURL on HashLocation
* Assorted performance improvements
* Add Ember.on, Function.prototype.on, init event
* Fix some `{{yield}}` bugs
* Improved `Route#controllerFor` to support `controllerName` and non-route lookups


### Ember 1.0.0-rc.7 _(August 14, 2013)_

* correctly preserve a views container
* Reference to RSVP repo for documentation
* Remove obsolete paragraph from ObjectController comments
* Add rel attribute binding to linkTo helper
* Add Ember.DataAdapter in ember-extension-support
* Asserts that a target element is in the DOM on `appendTo` and `replaceIn`.
* add Ember.create unit test, preventing parent object's pollute
* Sync with router.js
* fix #3094
* View event handlers inside eventManager should be wrapped in run loop
* fix #3093
* Handlebars template properties should not be methods
* Add assert that `this` is correct in deferReadiness and advanceReadiness. @stefanpenner / @lukemelia
* Remove `previousObject` argument from `Ember.Enumerable#nextObject`
* Remove `context` argument from `Ember.Enumerable#nextObject`
* Fixed some docs for Ember.Route
* Added the ability to send a context with actions in components
* Fixed a typo in documentation for {{log}}
* Added `mergedProperties` to ember-metal, Ember.Route's `events`
* render helper: falsy contexts no longer treated as absent
* Fix yield helper to only be craycray for components
* Components should not be singleton (just like views)
* Make methods on the router overridable. Denote private methods with _
* router.js sync - don't overwrite URL's on noop transitions
* adding docs for observers
* Clearer messaging for  changes and removal of bad assert
* Removed old-router
* Clarified Ember.warn message for linkTo loading state
* linkTo param of 0 should be treated as a url param
* Aborts/redirects in willTransition don't enter LoadingRoute
* Assertion if incrementProperty given non-numeric value
* Add sendAction() to Ember.Component
* {{yield}} view should be virtual
* Remove warning about route rendering that was inaccurate and confusing
* Fix {{template}} deprecation warnings in tests
* Ember.controllerFor and Route#controllerFor no longer generate controllers
* improve readability of some exceptions caught b
* update release rakefile to work with the updated website
* Clean up Handlebars helpers registered in tests
* Better route assertions - Fixes #2003
* Mixins don't technically extend Ember.Mixin
* Docs and whitespace cleanup
* Re-add Ember.Object.create docs and document createWithMixins
* Revert "document the create method in for subclasses of Ember.Object"
* router.js sync - simplified transition promise chain
* Added a License to the gemspec - Fixes #3050
* Only use valueNormalizer if one is present insideGroup. Fixes #2809
* Remove unnecessary assertion for `Ember.inspect`
* Fixed problem with dependentKeys on registerBoundHelper.
* Should allow numbers in tagNames i.e. h1-6
* [CVE-2013-4170] Fix for Potential XSS Exploit When Binding to User-Supplied Data
* Update component_registration_test.js to use component vs. control
* Fix test to normalize URL for IE7
* Fix date assertion that returned by `Ember.inspect`
* fix tests, isolate keywords in component, yield back controller and keywords in addition to context
* Add some more tests to stress-test yield
* Make yielded content look at the original context
* Don't set context in Ember.controllerFor
* Tweak htmlSafe docs
* Improve error message for missing itemView
* Improve assertion for non-Array passed to #each
* Add Example for Ember.computed.alias
* Remove unreferenced property `Ember.Comparable#isComparable`
* Remove unused argument for `Ember.Array#objectAt`
* Fix indeterminate checkbox that is set on insert
* Add jQuery 1.9 to testing rake task
* Support object with `Ember.String.fmt`
* Add 'date', 'regexp' and 'error' supprot to `Ember.inspect`
* Improve `Ember.inspect` for array
* Fix replacement for `Ember.String.fmt` to be parsed as decimal digit
* Upgrade to latest router.js
* {{input}} helper doesn't override default type
* Deprecate `template` in favor of `partial`
* Document htmlSafe
* upgrade RSVP
* Expose `options` arg in `debugger` HB helper
* Use the original arg length of wrapped CP funcs, still call the wrapper
* Documentation for sendEvent and doc change in removeListeners
* Fixed incorrect example of multi-arg registerBoundHelper
* Support indeterminate property in checkboxes
* Fix: didInsertElement was fired twice
* upload prod builds to s3
* Application#setupForTesting should set `Ember.testing = true`
* remove un-needed context preservation
* Don't push childViews if undefined/invalid (issue #2967)
* keyEvent integration test helper to simulate keydown, keypress etc.
* Add documentation to cover the `{{each}}` helper's `emptyViewClass` option.
* Removes an unused Ember.get include
* Improve Ember.Logger setup - Fixes #2962
* Better documentation for Ember.run.throttle and debounce
* Update Backburner.js
* View helper learns about the container
* Fix the jQuery patch code for ember-testing click in Firefox.
* update ember-dev to give proper assertion test failures
* [fixes #2947] container#unregister
* Validate fullNames on resolve
* Route#model by default now uses lookupFactory
* add resolveModel to the default resolver
* fix deprecation warning
* ember-application test refactoring
* Specify controller of a route via controllerName
* Remove non ASCII character in handlebars assertion error message
* .jshintrc: set browser:false
* Throw exception on invalid arguments for pushObjects method (issue #2848)
* {{linkTo}} bound contexts, loading class
* Use released handlebars
* Fixed bug in Ember.Application#reset that calls `startRouting` twice.
* assert that item view exists in container and camelize lookup name
* Remove property for compatibility
* Created helpful error message when using @each on an array that does not return objects
* Update Router.js: slashless handleURL, numeric/string params
* Allows itemView option into the each/collection helper. If itemView exists and there is a controller container, then it will attempt to resolve the view via the container.
* Add Ember.Route#disconnectOutlet, to allow for clearing a previously rendered outlet. Fixes #2002
* remove duplication of testing for Ember.run.debounce
* Update supported ruby version
* Updated JSBin And JSFiddle links to point to working fiddle/bin
* Document the container
* Use Ember.isNone instead of Ember.none
* Quoteless route param in linkTo performs lookup
* Allow value of TextField to be 0
* Fire mousedown & mouseup on clicks, plus focus for text fields.
* Add a check for jQuery versions with a specific checkbox click bug.
* warns when trying to get a falsy property
* Updating new Ember.Component documentation to remove confusion
* Stringify linkTo examples
* Update router.js. Fixes #2897.
* Added functionality to Router.map to allow it to be called multiple times without the map being overwritten. Allows routes to be added at runtime. One test with multiple cases also added.
* Revert "Use Ember setter to set Ember.Route controller."
* Calling router.map now appends the routes instead of replacing them
* simplify history.state support check
* Polyfill history.state for non-supporting browsers
* Switch from unbind to off for router location events
* Support grouping option for Ember.Select using optgroup
* Update Handlebars version to 1.0.0
* Show `beforeModel` and `afterModel` in API Route docs
* update lock file
* Add tests for #1866 - loc helper
* add loc helper
* document  ember-testing helpers


### Ember 1.0.0-rc.6 _(June 23, 2013)_

* Refactored `Ember.Route`s teardown mechanism for rendered views. This fixes #2857, previously multiple outlets were not tore down.
* Rename Control to Component. This avoids conflicts with the existing (behind-a-flag) control and is clearer about intent.
* Remove Ember.register to avoid introducing yet-another registration mechanism and move the logic into Ember.Handlebars.helper.
* Add test for parentViewDidChange event.
* Trigger parentViewDidChange event.[Fixes #2423]
* Make `control` helper more resilient.
* Ember.Select 0 can now be the selected value [Fixes #2763]
* Fix Ember.Select example.
* Ember.Control add inline docs.
* Add Ember.Control
* Make template loader an initializer
* Add lookupFactory
* Fix to support jQuery 1.7
* In mid-transition, `modelFor` accepts both camelCase and underscore naming
* In StateManager, use instanceof check instead of the legacy isState attribute. This is potentially breaking, but very unlikely to affect real-world code.
* StateManager and states now pass their `container` to child states.
* Ember.Test tests refactor
* Ember.Test fix wait helper resolution value
* Router facelift – Async transitions
* Ember.Test find helper no longer throws an error if the selector is not found.
* Additional API docs for LinkView
* [Fixes #2840] - textfield binding issue with null
* Update Backburner.js
* Make sure we are inside a run loop before syncing
* Inline helper function, remove uneeded function call.
* Remove unnecessary function call from `Ember.normalizeTuple`
* Ember.SortableMixin: new option sortFunction
* Update docs so that `Ember.View.$` is a method, not a property.
* Add documentation to cover LinkView's `eventName` property
* Improve docs for event names
* Remove expectAssertion in favor of ember-dev
* Added ability to change event type on which Ember.LinkView is triggered
* ContainerView#initializeViews learns about the container
* Improve Ember.View#createChildView container support
* Ensure assertion failures are test failures.
* Fix failing tests for non-blocking assertions
* Make the test suite work with non-blocking assertions
* Utilize the browser console.assert when possible
* Added custom test helper for testing assertions: expectAssertion
* Ember assertions work more like console.assert e.g. they are now uncatchable
* Update ember-dev
* Visit helper update router url before handling it
* Moved set of events to listen on by default to a property of EventDispatcher so it can be overridden
* Fix typo in array mixin docs
* Clarify subclasses of Ember.CoreView #2556
* Fix naming of _displayPropertyDidChange in comment
* Assert keyName not null and not undefined in get() and set()
* Add `debounce` to Ember.run. Uses `backburner.debounce`
* Cleaned up a bad check inside of `Ember.View._hasEquivalentView` that was causing routes with the same template and controller, but different view classes, not to render.
* Add documentation and test for Ember.Handlebars.helper
* Fix ember-dev s3 push.
* Fix App#reset to correctly reset even when Router.map was never called.
* Added test case that the render helper throws when a controller name doesn't resolve
* Release tooling improvements
* Adds assertion for misnamed controller name provided to render helper. [Fixes #2385]


### Ember 1.0.0-rc.5 _(June 01, 2013)_

* Added assertion for incorrect container lookup names
* adding docs for Ember.beforeObserver
* Remove ember-testing from production build
* Fixed bug with promises on startup. Fixes #2756.
* sync router.js fixes App#reset in ember-testing issue
* Notes that replaceWith only works with 'history' - Fixes #2744
* Fix failing tests in IE7 by normalizing URL
* Update backburner to fix IE8 failing test
* Update Backburner.js fixing the performance regression introduce in rc4
* maintain ruby'esq version string for gems
* remove starter_kit upload task (we just use the github tarbals)


### Ember 1.0.0-rc.4 _(May 27, 2013)_

* Loader: improve missing module error message
* Fix click test helper selector context
* fixes #2737: 'In the Router, if ApplicationController is an ObjectController, currentPath is proxied to the content.'
* Update backburner with autorun release
* use Ember.run.join internally for App#reset
* Add Ember.run.join
* Include 1.10 in jQuery version check
* Fix to ignore internal property in `Ember.keys`
* ensure willDestroy happens in action queue so live objects have a chance to respond to it before destroy
* Fix view leak (issue #2712)
* Added logging of view lookups
* App learns to LOG_ACTIVE_GENERATION
* Added support for calling multiple async test helpers concurrently
* fix misleading docs [fixes https://github.com/emberjs/website/issues/485]
* Added the ability to chain test helpers
* BREAKING: Move setting controller's `model` into setupController
* Updated ember-latest jsbin starting point URL
* Documentation for ComputedProperty cachable
* Mask deprecation warning in metaPath testing
* mask deprecation warnings (when knowingly triggering them)
* Deprecate Ember.metaPath
* Treat {{#each}} as {{#each this}}
* Set actions as the default run loop queue
* Replace Ember.RunLoop with Backburner.js
* Deactivate route handlers before destroying container in App.reset() - Upgrade router.js micro-framework
* Create Test Adapter to keep ember-testing framework agnostic
* Simplify not-null-or-undefined checks
* [fixes #2697]
* update doc example to current router
* Ember.computed learns oneWay computed
* Find helper now throws when element not found and added selector context
* Fix downloads link for starter-kit
* Move /** @scope */ comments inline to their extend calls
* fixing JSON syntax error and upgrading ember-handlebars-compiler dependency to 1.0.0-rc.3
* Documentation: fix code block of Ember.String.capitalize
* Ember.Deferred now handles optional then handlers.
* upgrade ember-dev
* App#reset now only brings it's own run-loop if needed.
* gitignore bundler/* this allows for a local bundle --standalone
* Small corrections to Route.events documentation.
* Add assertion about setting the same current view to multiple container views
* Remove SC compatibility in Ember.Array
* Document and add assertion reflecting that helpers created with registerBoundHelper don't support invocation with Handlebars blocks.
* Trigger change in fillIn helper in ember testing
* Fix undefined error when promise rejected on startup
* Ember testing capture exceptions thrown in promises
* Rewrite `EMBER_VERSION` with `Ember::VERSION`
* Fix docs to use extend instead of create when setting observers
* Makes partial helper only lookup the deprecated template name if the first try is unsuccessful.
* Removed duplicate test for normalizeTuple
* Ember testing update url in visit helper
* bump RSVP (it now has RSVP.reject)
* Make parentController available from an itemController
* Stop unnecessary `jQuery.fn` extension
* Include `Ember::VERSION` in 'ember-source' gem
* Create Ember.Test with registerHelper method
* Improve {{render}} docs.
* Don't add disabled class if disabledWhen not provided
* More accurate, helpful error message for handlebars version errors.
* Adds disabledWhen option to {{linkTo}} helper
* Clean up pendingDisconnections propertly
* Make router's render idempotent
* Switch from bind to on for routing handlers.
* Switch from delegate/undelegate to on/off for EventDispatcher.
* Remove IE specified test
* Adding regression test
* Remove unused helper function
* This function is already defined as `set`
* Deferred self rejection does not need special handling
* Fix rejecting a deferred with itself
* Fix CollectionView.arrayDidChange documentation
* ember-testing: Make wait a promise and a helper
* tests on chained helpers added ember-testing for running in qunit
* Added `routeTo` for event-based transitions
* Prevent unnecessary re-rendering when only route context has changed
* Add test for visit helper in ember testing
* Reduce the polling interval to make tests run much faster
* Update route-recognizer - Fixes #2559
* Revert "Use isNone to check tag name"
* Support for redirection from ApplicationRoute
* Improving Ember.Select's null-content regresion test
* Prevent another exception on empty Ember.Select.content
* prevent exception on empty Em.Select content
* deprecate the defaultContainer (see: http://git.io/EKPpnA)
* RSVP is now promise/a+ 1.1 compliant
* Fix test for setTimeout with negative wait for older IE
* Use `Function.prototype.apply` to call `setTimeout` on older IE
* Use Ember.isNone
* Fixed view subclasses being instrumented as render.render.*
* Fixes #2526 - Updates JsFiddle and JsBin links for rc.3
* Add tests to deferred mixin
* Allow missing whitespace for assertion fot html text
* Fix incrementProperty/decrementProperty to be able to use with 0
* RSVP2
* Adds the ability to specify the view class used by the outlet Handlebars helper
* Make view helpers work with bindings
* get of property in false values should return undefined
* Really normalize hash params this time
* Normalize Ember.Handlebars.helper hashes
* Fix bug with Ember.Handlebars.helper
* Ember.EventDispatcher is now container managed.
* typeInjection's public api is via injection
* App#reset now triggers a eventDispatcher teardown
* Added docs of ArrayContentDidChange for array
* Move linkTo docs to helper instead of LinkView
* Use tag name supported by html 4
* Fix to use `Ember.ArrayPolyfills.forEach`
* Switch assertion for simulated Ember.create
* document {{input}} and {{textarea}} helpers
* convert bools to flags so it is easier to add new ones
* Fix to use `Ember.ArrayPolyfills.forEach` for IE8
* Skip Object.getOwnPropertyDescriptor only IE8
* Use stub `Object.create` for IE8
* Force downcase tag name for IE8
* rake release:gem + some cleanup
* Reduce late time to less than resolution capability of `setTimeout`
* Kepp timers order
* Adjust wait time to tick next run loop for more browsers
* additional Controller#needs documentation
* make use of Ember.isNone explicit in Ember.isEmpty
* Added API docs for 'needs' property of controller
* Use isNone to check tag name
* Added length property to Ember.Map


### Ember 1.0.0-rc.3 _(April 19, 2013)_

* fn.call is wasteful when the thisArg is not needed.
* dont needlessly close-over and rebuild insertViewCollection
* Don't apply href to LinkView that isn't using 'a' tag
* Documents {{linkTo}}
* Include ember-testing in full build
* Use `jQuery.is(':disabled')` instead of `jQuery(':disbled').length` for Opera
* Remove assigned but unused variable
* Document run.scheduleOnce, truncate run.once docs. Fixes #2132.
* fix failing tests for outerHTML fallback
* don't rely on EXTEND_PROTOTYPES == true
* Fixes Ember.EnumerableUtils without extend prototypes
* Do not flag .generateController for documentation.
* Do not build the docs for `.cachable`. Fixes #2329.
* cleanup MutableEnumerable documentation
* Add Ember.Application#removeTestHelpers
* Fix a couple issues
* First pass of work for the ember-testing package
* Fixes error in documentation referring to non-existent 'Customizing Your Bindings' section
* Fix method comments
* Fix redirecting to child routes
* Fixes to MetamorphView's DOMManager replace
* Fixes #870 Lazy destruction + App#reset issues
* Eliminate unused variables
* Point to updated preconfigured starting points for JSFiddle/JSBin with latest Ember build that is now being auto-posted to builds.emberjs.com
* Fixes #2388: Added if statement to _resetSubControllers
* scope cached state transition hashes to the state manager class, so extending and mixins work with StateMangers as expected
* Fixes for upload of published builds.
* Update to latest ember-dev so that publish task can work properly
* Configure Travis for automatic deploy to AWS
* Add missing item type
* Do no emit Ember.alias deprecation warnings during alias tests
* add invokeRecursively to ViewCollection
* Failing test showing StateManagers using mixins to get some of their states have unexpected behavior
* Fix HistoryLocation rootURL handling and webkit workaround
* Remove unused argument from helper functions
* Use `toArray` to remove duplication
* Allow option view for Ember.Select overwritable
* Actually make Ember.alias() print deprecation warnings.
* use ``Ember.String.fmt`` instead of String extension
* automatically upload all passing builds to s3
* [Fixes #2424] App#reset
* s/nexts/these (nexts is not a word)
* More verbose error message on failed linkTo routing attempts
* viewName is a property
* remove uneeded closures
* JSDoc should use {*} for mixed types instead of {anything} and {any}
* add an "includeSelf" parameter to "invokeRecursively"
* Fix ArrayController#length when content is not explicitly set
* Close #2043 - fix issue with removing last element in collection
* Stop application template from duplicating on re-render
* assertion to catch mixins being passed to Object.create
* Enhance Ember.TargetActionSupport and introduce Ember.ViewTargetActionSupport
* fix {{textarea}} assert message
* Test for unwatch methods on object length property
* Tests for watch methods on length properties
* Test for isWatching on length property of an object
* Move Ember.typeOf to metal
* Fix array watching issue. Was affecting more than just plain arrays due to differences between typeOf and isArray.
* Remove mention of passing mixins to create.
* Revert "Fix Application#reset destroy issue"
* Fix view helper documentation and example to reflect context
* Ignore webkitStorageInfo during namespace lookup to avoid warning
* Fix Application#reset destroy issue
* Make Chrome initial popstate workaround account for rootURL
* Use a string instead of an array in RenderBuffer
* Convert a for in loop to a plain for loop
* Improve view container lookup performance
* remove uneeded asynchrony from Ember.Deferred tests
* remove unneeded asynchrony from routing tests
* Add {{text area}}
* Default text input action to 'enter'
* Add {{input action="foo" on="keyPress"}}
* More metal cleanup
* Better organize ember-metal and cache function lookups.
* remove sync from render to buffer
* make tests not depend on synchronous change events
* fix test not to expect synchronous observers
* Define Mixin properties in prototype
* Update ember-dev gem to latest version
* Share empty arrays in Ember.View prototype. Lazily slice it upon manipulation.
* Add views to Ember.View.views upon insertion in DOM rather than on init. Fixes #1553
* Make object destruction async so we can reduce churn when destroying interconnected object graphs.
* Define Ember.CoreObject#willDestroy. Fixes #1438.
* cleanup unneeded volatile()
* Match the transitionTo APIs.
* Avoid recursively calling transitionTo.
* Improve the performance of view notifications and transitions.
* Extract a private ViewCollection class to aid in manipulating several views at once.
* Add support for {{input type="checkbox"}}
* Add Ember.Handlebars.helper
* Add {{input type="text"}}
* Insert adjacent child views in batches rather than individually.


### Ember 1.0.0-rc.2 _(March 29, 2013)_

* Improved the App initialization process and deprecated Ember.Application#initialize. If you were using this, use deferReadiness and advanceReadiness instead.
* Added support for Ember.Application#then which fires similarly to the isReady hook
* Added more Ember.computed macros
* Added readOnly flag for computed properties
* Enumerable#compact now removes undefined values
* Fixed issue with unregistering actions on virtual views
* Make Ember.LinkView public
* Add support for jQuery 2.0
* Support browsers (FF 10 or less) that don't support domElement.outerHTML
* Made it easier to augment the Application's container's resolver
* Support tag as an alias for tagName in the {{view}} helper
* Add 'name' to attributeBinding for Ember.TextField and Ember.Select
* Return merged object from Ember.merge
* Deprecate setting tagNames on Metamorphs - Refs #2248
* Avoid parent's implicit index route clobbering child's explicit index.
* App#reset behaves more closely to App#create
* Make Evented#on, #off, and #one chainable
* Add basic implementation of allowedKeys for the {{action}} helper
* Improved Ember.Array#slice implementation
* Fix ArrayProxy arrangedObject handling - Fixes #2120, #2138
* Added ability to customize default generated controllers and routes
* Better HistoryLocation popstate handling - Fixes #2234
* Fix an issue with IE7
* Normalized Ember.run.later and Ember.run.next behavior.
* Fix issue where classNameBindings can try to update removed DOM element.
* Ember.Array methods always return Ember.Arrays
* RSVP is now exposed as Ember.RSVP
* ObjectProxy does not attempt to proxy unknown properties on create
* Can now set ENV.LOG_VERSION to false to disable version logging
* Ember.ArrayController#lastObject no longer raises when empty
* Fixes to {{render}} helper when used with model
* Improvements to {{linkTo}} controller handling
* Fix {{bindAttr}} when targeting prop in {{#each prop in array}} - #1523
* String#camelize lowercases the first letter
* Other miscellaneous bug fixes and documentation improvements


### Ember 1.0.0-rc.1 _(February 15, 2013)_

* Upgrade to Handlebars 1.0.0-rc.3
* Update RSVP.js
* Update router.js
* Support 0 values for input tags
* Support for jQuery 1.9
* ArrayController now defaults to empty array
* Added Vagrant support for setting up a development environment
* Adds {{each itemController="..."}}
* Fix issues where route transitions would not register properly
* Initial support for Application#reset
* Fix handling of keywords in bind helpers
* Better handling of DOM properties
* Better handling of complex {{#if}} targets
* {{linkTo}} shouldn't change view context
* Router#send accepts multiple params
* Provide a view's template name for debugging
* Create activate and deactivate hooks for router
* {{action}} targets are now looked up lazily
* The model for Route#render is now bound
* Improvements to ContainerView
* Added 'pattern' attribute to text field for iOS.
* CollectionView context is now its content
* Various enhancements to bound helpers: adds multiple property support to bound helpers, adds bind-able options hash properties, adds {{unbound}} helper support to render unbound form of helpers.
* Add App.inject
* Add Ember.EnumberableUtils.intersection
* Deprecate Controller#controllerFor in favour of Controller#needs
* Adds `bubbles` property to Ember.TextField
* Allow overriding of Ember.Router#handleURL
* Allow libraries loaded before Ember to tie into Ember load hooks
* Fixed behavior with Route#render and named outlets
* Fix bug where history location does not account for root URL
* Allow redirecting from mid-route
* Support string literals as param for {{linkTo}} and {{action}}
* Empty object proxies are no longer truthy in {{#if}}


### Ember 1.0.0-pre.4 _(January 17, 2013)_

* Add {{partial}}
* Fix regressions in router.js
* Support jQuery 1.9.0
* Use the controller with the same name as the template passed to render, if it exists


### Ember 1.0.0-pre.3 _(January 17, 2013)_

* BREAKING CHANGE: New Router API
* BREAKING CHANGE: `Ember.Object.create` behaves like `setProperties`. Use `createWithMixins` for the old behavior.
* BREAKING CHANGE: No longer default a view's context to itself
* BREAKING CHANGE: Remove the nearest view computed properties
* Significant performance improvements
* Bound handlebars helpers with `registerBoundHelper`
* Ember.String improvements
* TextSupport handles input, cut, and paste events
* Add `action` support to Ember.TextField
* Warn about using production builds in localhost
* Update Metamorph
* Deprecate Ember.alias in favour of Ember.aliasMethod
* Add Ember.computed.alias
* Allow chaining on DeferredMixin#then
* ArrayController learned itemControllerClass.
* Added VagrantFile and chef cookbooks to ease ember build for developers.
* Provide an Ember.Handlebars precompilation package
* Removed Tab controls
* Fix Chrome (pre v25) MutationObserver Memory Leak
* Update to Promises/A+ compatible RSVP
* Improved instrumentation
* Rename empty to isEmpty and none to isNone
* Added support for toStringExtension to augment toString
* Implement a default computed property setter.
* Add support for unhandledEvent to StateManager.
* Load external dependencies via an AMD shim
* Pass in the old value into the CP as a third argument
* Deep copy support for NativeArray
* Added an afterRender queue for scheduling code to run after the render queue has been drained
* Implement _super() for computed properties
* Miscellaneous bug fixes
* General cleanup


### Ember 1.0.0-pre.2 _(October 25, 2012)_

* Ember.SortableMixin: don't remove and reinsert items when their sort order doesn't change.  Fixes #1486.
* Fix edge cases with adding/removing observers
* Added 'disabled' attribute binding to Select
* Deprecate usage of {{collection}} without a class in favor of {{each}}
* Changing `Ember.Handlebars.getPath` to `Ember.Handlebars.get` for consistency. This addresses #1469.
* Since `$.uuid` was removed from jQuery master, we're switching to using `Ember.uuid` instead.
* Add Ember.View#nearestOfType, deprecate nearestInstanceOf
* Adds support for globbed routes
* Remove CP_DEFAULT_CACHEABLE flag
* Remove VIEW_PRESERVES_CONTEXT flag
* Replace willRerender with willClearRender
* Bumped jQuery requirement to 1.7.2+, explicitly forbidding 1.7 and 1.7.1 (see: #1448)
* Add Ember.String.classify() to string extensions
* HistoryLocation now utilizes history.replaceState
* Add a basic instrumentation API
* Allow extension of chosen prototypes instead of the current all or none.
* Remove dependency on `window` throughout Ember
* Don't attempt to concat a concatenatedProperty onto an object that doesn't have a concat method
* Remove ember-views dependency from ember-states
* Multiselect updates array content in place.
* Support applications without a router
* Add Ember.Deferred mixin which implements promises using RSVP.js
* Fix for popstate firing on page load.
* Fixed bug in CP setter where observers could be suspended and never restored.
* Fixed a bug with setting computed properties that modify the passed in value.
* Initial work to allow operation with handlebars runtime only
* A listener registered with one can be removed with off
* Calling removeListener without method should remove all listeners
* Add autoinit flag to Application to call initialize on DOM ready.
* Create view for application template if no ApplicationView.
* Remove support for inline anonymous templates.
* Rename createRouter to setupRouter to make clear.
* Extract createRouter from Application#initialize
* Extract runInjections from Application#initialize
* Simplify syntax so we can extract more easily
* Extract createEventDispatcher from Application#init
* Update for Handlebars 1.0.rc.1
* Fix State.transitionTo to handle multiple contexts
* Cleanup classNameBindings on remove
* Support defining injections to occur after other injections
* Computed prop setter improvements
* fix :: syntax in classNameBindings to work with falsy values
* Fix Ember.Error properties
* Improved error handling with Ember.onerror
* Adds currentPath to Ember.StateManager
* Provide default args to tryInvoke - fixes #1327
* Fix a bug in multi-selects with primitive options
* Fix formatURL to use rootURL and remove formatPath
* Fixing Ember.Router.route when rootURL is used
* ContainerViews should invalidate `element` on children when rendering.
* Add test for selecting in multi selects with prompts
* Fix: Passing a regex to split in IE8 returns a single item array, causing class names beginning with a colon to fail to render in IE8.
* Adding itemViewClass attribute to the each helper.
* Reorganize load hooks to be more sane
* Improve application readiness framework
* Small restructuring of ArrayProxy
* Add #setObjects to mutable array. A helper for replacing whole content of the array with a new one.
* Fixed selecting items in ember multi-selects
* Add disconnectOutlet method to controller
* The content property of an ArrayProxy instance should be defined before modifying it
* Adds a has() method to Ember.OrderedSet
* Adds hooks for suspending observers
* Check that a controller inherits from Ember.Object before instantiating it to the router.
* Support jQuery 1.8 - fixes #1267
* Ember.empty returns true if empty Ember.ArrayProxy
* add scheduleOnce and remove flag
* add various lifecycle tests to check updated ContainerView path. Expose problem with flag for scheduling one time.
* Moving location tests to routing package
* Make outlet a Metamorph view
* Tests showing problem with adding and replacing
* refactor ContainerView children rendering to not make assumptions at scheduling time, just at render time.
* Remove remaining references to viewstates
* Select element should initialize with the correct selectedIndex when using valueBinding
* Remove deprecated Ember.ViewState.
* Handle undefined element in bindAttr and classNameBindings
* Render now uses context instead of _context
* Better version replacement regexp
* Outlets reference context instead of controller.
* Rakefile :clean remove 'tmp' folder
* Performance improvements


### Ember 1.0.pre _(August 03, 2012)_

* Return undefined instead of empty jQuery object for Ember.View#$ when not in DOM
* Adds didDefineProperty hook
* Implement immediateObserver placeholder in preparation for making observers asynchronous
* Change {{action}} API for more explicit contexts
* Add connectControllers convenience
* Assert that transitionTo at least matched a state
* Delay routing while contexts are loading
* Also rename trySetPath to trySet
* Replaced getPath/setPath with get/set
* Remove LEGACY_HANDLEBARS_TAG flag
* Add two new core methods to allow invoking possibly unknown methods on objects
* Change ternary syntax to double colon sytax
* Add tests for ternary operator in class bindings
* Test for defined Router lacking App(View|Controller)
* Allow alternate clicks for href handling - Fixes #1096
* Respect initialState when transitioning to parent of current state - Fixes #1144
* add reverseObjects
* Fixing rootURL when path is empty
* HistoryLocation appends paths to router rootURL
* Make Ember.Logger support the 'info' and 'debug' methods on fallback (for IE8).
* Support currentView on init if ContainerView is created with one
* {{bindAttr class="this"}} now works; fixes #810
* Allow connectOutlet(outletName, name, context) syntax
* turn on mandatory setter for ember-debug if not set
* Change the default setUnknownProperty to define it before setting.
* {{view}} now evaluates the context of class bindings using the same rules applied to other bindings
* dataTransfer property for drag and drop events
* require jQuery 1.7, no longer accept 1.6
* add mandatory setter assertion
* Add date comparison to Ember.compare
* We use jquery event handling for hashchange/popstate
* Deprecate Ember.Tabs - Fixes #409
* Remove data-tag-name "feature" from <script> tags
* Only register Ember.View.views for non virtual views
* Add support for tabindex in Ember Controls.
* Only push new history when initialURL has changed
* Support basic States inside of Routes
* Refactor context handling for States and Routes
* Make Map copyable
* Assert that path passed to urlFor is valid
* Do not run functions passed to Ember.assert, Ember.warn, and Ember.deprecate
* Allowing developer to turn off verbose stacktrace in deprecation warnings
* Ember.Route.serialize must return a hash
* lazy setup of ComputedProperties
* change convention from var m = meta(obj) to var meta = metaFor(obj)
* add hook for desc for willWatch and didUnwatch
* Call transitionEvent for each nested state - Fixes #977
* Define a 'store' property in ControllerMixin, to avoid proxy-like handling at router initialization (controllers store injection).
* if there is no context, allow for views without controllers
* Add MapWithDefault
* serialize route states recursively
* urlForEvent for a route with a dynamic part doesn't serialize the context
* Don't stopPropagation on action handling by default
* Implement a route's navigateAway event
* Change app.stateManager to app.router
* Allow a one-time event listener on Ember.Evented
* Rename `fire` to `trigger`
* change sendEvent signature from sendEvent(obj, name, …) to sendEvent(obj, name, params) to avoid copying the arguments. Conflicts:
* Deprecate Ember.ViewState
* remove Ember.MixinDelegate
* Call preventDefault on events handled through {{action}}
* Call transitionEvent on initialStates as well as targeted state
* During apply not applyPartial, chains maybe setup, this makes sure they are updated.
* allow computed properties to be overridden
* Change connectOutlet API to prefer Strings
* Fix bug with Ember.Router#route not reflecting redirections in location
* Give Ember.Select prompt an empty value
* Create Ember.ArrayPolyfills
* Rename ArrayUtils to EnumerableUtils
* Use transitionTo rather than goToState
* Improve ArrayUtils by removing unnecessary slices
* Use evented system for dom events on views
* Fix switchToUnwatched so ObjectProxy tests pass.
* Skip mixin properties with undefined values
* Make defineProperty override native properties
* Fix unsupported method errors in older browsers
* Improved Ember.create shim
* Can't use lib/ember.js because we use that for precompiling, so let's use dist/distold instead
* Use `getPath` instead of `get` in computed macros in order to allow 'foo.bar' dependencies
* A route's `serialize` should handle null contexts
* Router.location cannot be null or undefined
* Use 'hash' as default location implementation on Router
* Clean up location stubbing in routable_test
* Instantiate Ember.Location implementation from Router
* Add NoneLocation
* Add options hash syntax to connectOutlet.
* Added 'ember-select' CSS class to Ember.Select, as per the convention with other included views.
* Fix Ember.setPath when used on Ember.Namespaces
* Remove async transitions.
* Enumerate all properties per injection.
* Injections can specify the order they are run.
* Make sortable test deterministic
* Improve invalidation of view's controller prop
* Cleaning up in history location
* Removing lastSetURL from setURL
* Fix bug with computed properties setters not triggering observers when called with a previous value
* Fix failing test
* Adding popstate tests for history based location
* Splitting location implementations from Location
* Use accessors for eventTransitions
* Finish implementation of Sortable mixin
* Move sorting into separate mixin
* Crude sorting on ArrayController
* Split ArrayProxy into content and arrangedContent
* Fix broken upload_latest task by specifying version for github_api
* Add some convenience computed property macros to replace the major usages of binding transforms
* Initial pushState based location implementation
* Support #each foo in this and #with this as bar
* `collection` should take emptyViewClass as string
* Don't update the route if we're routing
* Don't special-case the top-level '/'
* Make routing unwind properly
* Replace occurances of goToState with transitionTo.
* No longer support RunLoop instantiation without `new`.
* Improve naming and code style
* Guard mergeMixins parameters more generally
* Guard against implicit function application by Ember.assert
* Use Ember.assert instead of throw
* Guard against undefined mixins
* Remove unused local variables
* Update gems
* Enable selection by value in Ember.Select.
* Update build URL
* Fix issue with Ember.Select when reselecting the prompt
* Call setupStateManager in initialize, not in didBecomeReady
* Let ES5 browsers actually work
* Lookup event transitions recursively in the ancestor states.
* Support global paths in the with/as helper. Fixes #874
* Views should inherit controllers from their parent
* Semi-hackish memory management for Ember.Application
* Transition to root to enable the back-button
* Insert ApplicationView by default
* Respect href parameter for {{action}}
* Allow setting `target` on `ObjectController`
* Remove deprecated functionality from get/set
* urlFor should raise an error when route property is not defined
* fix build by checking VIEW_PRESERVES_CONTEXT
* Only call formatURL if a location is defined
* URL generation takes into account location type
* Rename templateContext to context
* Change default template context to controller
* Removes deprecated label wrapping behavior and value property of Ember.Checkbox
* ControllerObject class can be initialized with target, controllers and view properties
* Add Ember.State.transitionTo
* Wire up {{action}} to emit URLs
* Use standard StateManager send/sendRecursively and convert state method arguments to include options hash when necessary.
* Correct state transition name to reflect StateMachine state nesting.
* Add urlFor to Router
* make transitionEvent on state manager configurable
* The router's initialState is `root`
* Add redirectsTo in routes
* Make identical assertion messages distinguishable
* Check that tests don't leave open RunLoops behind
* Better Handlebars log helper
* Disallow automatic creating of RunLoops during testing; Require manual Ember.run setup.
* ObjectController
* rename location `style` to `implementation` and add `registerImplementation` method to ease custom implementations
* some sugar for Router initialization
* Fix initialization with non routable stateManager
* bindAttr should work with global paths
* Unbundled Handlebars
* Add Ember.Controller and `connectOutlet`
* Initial implementation of outlets
* Implement modelType guessing.
* Add support for modelType in the router


### Ember 0.9.8.1 _(May 22, 2012)_

* Fix bindAttr with global paths
* Fix initialization with non routable stateManager
* Better jQuery warning message
* Documentation fixes


### Ember 0.9.8 _(May 21, 2012)_

* Better docs
* Preliminary routing support
* Properly handle null content in Ember.Select - fixes #775
* Allow a context to be passed to the action helper
* Notify parentView of childView changes for virtual views
* Extract Ember.Application into a separate package
* Better console handling
* Removed warnings about element not being present in willInsertElement
* Removed old deprecated RunLoop syntax
* Add support for "input" event handlers
* Removed deprecated getPath/setPath global support, deprecated star paths
* Removed Ember.Set.create with enumerable
* Add Ember.Binding.registerTransform
* States should create a childStates array
* Always send Array#contentWillChange with contentDidChange
* Updated Metamorph - fixes #783
* Re-enable enumerable properties: [], firstObject and lastObject
* Add support for #each foo in bar
* Implement {{#with foo as bar}} syntax
* Fixed ordering of MutableArray#unshiftObjects
* Fix Em namespace in dev mode
* Add currentView property to Ember.ContainerView
* Namespace debugging functions, ember_assert, ember_deprecate, and ember_warn are now Ember.assert, Ember.deprecate, and Ember.warn.
* Rename BindableSpanView -> HandlebarsBoundView
* Updated Handlebars to 1.0.0.beta.6
* Ember.cacheFor should return falsy values
* Handlebars actions use a stateManager by default
* Bindings should connect to `this` and not the prototype.
* Fix security error w/ Opera and Frames - fixes #734
* Warn when attempting to appendTo or replaceIn with an existing Ember.View
* Change the context in which {{view}} renders
* Improve error when sending an unimplemented event
* Change didInsertElement function to event callback - fixes #740
* Precompile defaultTemplates for production builds
* Updated uglifier - fixes #733
* Improved the testing stack
* Using the colon syntax with classBinding should allow truthy values to propagate the associated class
* Add safeHtml method to String
* Improved compatibility with Handlebars.SafeString
* Deprecate Ember.Button - closes #436
* Refactor ember-states/view_states out into ember-viewstates so that states is free of ember-views dependency.
* Prevent classNames from being displayed twice
* Added ComputedProperty#volatile to turn off caching
* Support making Computed Properties cacheable by default


### Ember 0.9.7.1 _(April 19, 2012)_

* Better escaping method for RenderBuffer
* More rigorous XSS escaping from bindAttr


### Ember 0.9.7 _(April 18, 2012)_

* RenderBuffer now properly escapes attribute values. Fixes XSS vulnerability documented in #699.
* Make options an optional argument to Ember.Handlebars.getPath
* getProperties can be called with an array of property names
* Allow for jQuery prereleases and RCs - fixes #678
* Raise if both template and templateName appear
* DRY up createChildView initialization
* Ember.ContainerView should propagate template data
* allows yielded template blocks to be optional
* Fixed substate/parentState test
* Inline views should always have an id - Fixes #655
* Ember.View should not require view method sharing event name.
* Refactor and cleanup Ember.Checkbox
* Normalize keyword paths so that observers work
* Expose view and controller keywords to templates
* Ember.Select allows array selections when multiple=false.
* Ember.ArrayUtils.objectsAt returns correct objects.


### Ember 0.9.6 _(March 30, 2012)_

* Significant internal performance improvements
* Improved performance of RenderBuffer
* Avoid unneceesary ping-ponging in binding updates
* Fix infinite loop caused by jQuery.extend with array in older browsers
* Added ENV.SHIM_ES5 option to improve compatibility with Prototype.js
* Added Ember.Evented mixin for internal events
* Removed YES and NO constants
* No longer alias as SC/Sproutcore
* Deprecate lowercase Namespaces
* Improved "destroy" method and added "willDestroy" and "didDestroy" callbacks
* Support static classes in bindAttr
* Allow 'this' to be used in bindAttr
* Make sure States are exited in the proper order
* Deprecate re-rendering while view is inBuffer
* Add contextmenu event support
* {{action}} helper event includes view and context
* Simplified parameters passed by {{action}} helper to StateManager
* Allow the {{action}} helper to use "send" as the action name
* Collection itemViewClass itemHash bindings should be resolved in the proper context.
* Honor emptyViewClass attribute in collection view helper
* Allow View attributeBindings to be aliased.
* Add Ember.getWithDefault
* Add Ember.computed(key1, key2, func)
* Add Ember.Map
* Improvements to OrderedSet
* Warn if classNames or classNameBindings is set to non-array
* Warn when setting attributeBindings or classNameBindings with {{view}} helper
* Warn if user tries to change a view's elementId after creation
* Remove contained items from Ember.Set when calling #clear
* Treat classNameBindings the same as classBinding in the view helper
* Added maxlength to TextSupport; added size to TextField; added rows and cols to TextArea
* Fix bug where DOM did not update when Ember.Select content changed
* Dereference views from parent when viewName is specified and the view is destroyed
* Added "clear" method to Ember.MutableArray
* Added Ember.cacheFor to peek at computed property cache
* Added support for multiple attributes to Ember.Select
* Fix security warning in older Firefox
* Re-render views if the templateContext is changed
* More sugar for creating complex bindings
* Fixed bug where a class could not be reopened if an instance of it had already been created
* Enable unnamed Handlebars script tags to have a custom id with the `data-element-id` attribute
* Testing improvements including headless tests (rake test) and JSHint
* Improved framework build process
* API documentation improvements
* Added benchmarking harness for internals


### Ember 0.9.5 _(February 17, 2012)_

* Add Handlebars helper for {{yield}}
* Add a .jshintrc
* Add layout support to Ember.View
* Allow state managers to control their own logging
* Print more useful debug information in state manager
* Fix issues that prevented Ember from being used in iframes
* Fix path resolution for states
* State manager should raise if an event is unhandled
* Attribute Bindings should handle String objects - Fixes #497
* Fixed each/else - fixes #389
* Updated Metamorph - fixes #449
* States hashes misbehave when including classes
* The action helper should prevent default behavior on it's attached element
* Pass the event, view, and context to {{action}} helper actions
* #454 State Exit Methods Should Be Called In Reverse Order
* #454 test StateManager should send exit events in the correct order when changing to a top-level state
* Retrieve child views length after potential mutations
* Metamorph's replace now recursively invalidates childView elements
* Fixes a bug where parent views were not being set correctly when multiple views were added or removed from ContainerView
* Views removed from a container should clear rendered children.
* ContainerView should set parentView on new children
* Add state manager compatibility to action helper
* Adds ability to save metadata for computed properties
* Don't parse text/html by default. Use ENV.LEGACY_HANDLEBARS_TAG to restore this functionality. - Fixes #441
* Fix overzealous deprecation warnings
* Fix bug such that initialState *and* start states will be entered
* Miscellaneous documentation improvements
* Better framework warnings and deprecations


### Ember 0.9.4 _(January 23, 2012)_

* Add Ember.Select control
* Added Ember.Handlebars action helper to easily add event handling to DOM elements without requiring a new view
* jQuery 1.7 compatibility
* Added a runtime build target for usage with Node.js
* Instantiate a ViewState's view if it's not already an instance
* In addition to having a rootElement, state managers can now have a rootView property. If this is set, view states will append their view as a child view of that view.
* Views now register themselves with a controller if the viewController property is set
* Other miscellaneous improvements to States
* Allows setting a custom initial substate on states
* ContainerView now sets the parentView property of views that are added to its childViews array.
* Removed ember-handlebars-format, ember-datetime
* Array's [] property no longer notifies of changes. Use @each instead.
* Deprecated getPath/setPath global support
* Ember.Application's default rootElement has changed from document to document.body
* Events are no longer passed to views that are not in the DOM
* Miscellaneous improvements to Ember.Button
* Add return value to Ember.TargetActionSupport.triggerAction()
* Added Ember.Handlebars.precompile for template precompilation
* Fix security exceptions in older versions of Firefox
* Introduce Ember.onerror for improved error handling
* Make {{this}} work with numbers within an #each helper
* Textfield and textarea now bubble events by default
* Fixed issue where Handlebars helpers without arguments were interpreted as bindings
* Add callbacks for isVisible changes to Ember.View
* Fix unbound helper when used with {{this}}
* Add underscore and camelize to string prototype extensions.
* View tagName is now settable from Handlebars <script> template via data-tag-name
* Miscellaneous performance improvements
* Lots of minor bug fixes
* Inline documentation improvements


### Ember 0.9.3 _(December 19, 2011)_

* Make sure willInsertElement actually gets called on all child views. Element is still not guaranteed to work.
* Implement tab views and controller
* Fixed some parse errors and jslint warnings
* allow use of multiple {{bindAttr}}s per element


### Ember 0.9.2 _(December 16, 2011)_

* add replaceIn to replace an entire node's content with something new
* Use prepend() and after() methods of Metamorph
* Update Metamorph to include after() and prepend()
* Fixed some missing commas which prevented bpm from working
* Safer Runloop Unwinding
* Adding support for <script type="text/x-raw-handlebars">
* Remove parentView deprecation warning


### Ember 0.9.1 _(December 14, 2011)_

* Fix jslint warnings related to missing semicolons and variables defined twice
* Alias amber_assert to sc_assert for backwards compat
* Fix toString() for objects in the Ember namespace
* Clear rendered children *recursively* when removing a view from DOM.
* Manually assigns custom message provided new Ember.Error so it will appear in debugging tools.
* Add a currentView property to StateManager
* Duck type view states
* Add license file
* We don't need to support adding Array observers onto @each proxies, so don't bother notifying about them.
* Clean up some verbiage in watching.js
* Cleaned up the build script
* Fixed incorrect test
* Updated references to SproutCore to Ember
* Preserve old behavior for special '@each' keys.
* Making chained keys evaluate lazily and adding unit test
* Adding unit test to demonstrate issue #108.<|MERGE_RESOLUTION|>--- conflicted
+++ resolved
@@ -1,7 +1,5 @@
 # Ember Changelog
 
-<<<<<<< HEAD
-=======
 ### Ember 1.7.0-beta.5 (August 10, 2014)
 
 * Prevent duplicate message getting printed by errors in Route hooks.
@@ -65,7 +63,6 @@
   caveats with model/content, and also sets a simple ground rule: Never set a controllers content,
   rather always set it's model and ember will do the right thing.
 
->>>>>>> 157d89b7
 ### Ember 1.6.1 (July, 15, 2014)
 
 * Fix error routes/templates. Changes in router promise logging caused errors to be
