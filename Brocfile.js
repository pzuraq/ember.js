/* jshint node: true */

var fs  = require('fs');
var util = require('util');
var path = require('path');
var pickFiles = require('broccoli-static-compiler');
var transpileES6 = require('broccoli-es6-module-transpiler');
var mergeTrees = require('broccoli-merge-trees');
var defeatureify = require('broccoli-defeatureify');
var concat = require('broccoli-concat');
var uglifyJavaScript = require('broccoli-uglify-js');
var writeFile = require('broccoli-file-creator');
var moveFile = require('broccoli-file-mover');
var removeFile = require('broccoli-file-remover');
var jshintTree = require('broccoli-jshint');
var replace = require('broccoli-replace');
var es3recast = require('broccoli-es3-safe-recast');
var useStrictRemover = require('broccoli-use-strict-remover');
var derequire = require('broccoli-derequire');

var calculateVersion = require('./lib/calculate-version');

// To create fast production builds (without ES3 support, minification, derequire, or JSHint)
// run the following:
//
// DISABLE_ES3=true DISABLE_JSHINT=true DISABLE_MIN=true DISABLE_DEREQUIRE=true ember serve --environment=production

var env = process.env.EMBER_ENV || 'development';
var disableJSHint = !!process.env.DISABLE_JSHINT || false;
var disableES3    = !!process.env.DISABLE_ES3 || false;
var disableMin    = !!process.env.DISABLE_MIN || false;
var disableDefeatureify;

var disableDerequire = !!process.env.DISABLE_DEREQUIRE || false;

// We must increase the maxTickDepth in order to prevent errors from node
process.maxTickDepth = 2000;

if (process.env.DEFEATUREIFY === 'true') {
  disableDefeatureify = false;
} else {
  disableDefeatureify = env === 'development';
}

var generateTemplateCompiler = require('./lib/broccoli-ember-template-compiler-generator');
var inlineTemplatePrecompiler = require('./lib/broccoli-ember-inline-template-precompiler');

/*
  Defeatureify is used in the ember-dev package to enable or remove features and
  strip debug statements during the Ember.js build process.  Used largely for
  removing features.  An example might look like this:

  ```
    if (Ember.FEATURES.isEnabled('ember-metal-is-present')) {
      ...
    }
  ```

  The `...` and if block would be stripped out of final output unless
  `features.json` has `ember-metal-is-present` set to true.
 */
function defeatureifyConfig(options) {
  var stripDebug = false;
  var options = options || {};
  var configJson = JSON.parse(fs.readFileSync("features.json").toString());
  var features = options.features || configJson.features;

  if (configJson.hasOwnProperty('stripDebug')) { stripDebug = configJson.stripDebug; }
  if (options.hasOwnProperty('stripDebug')) { stripDebug = options.stripDebug; }

  for (var flag in features) {
    if (features[flag] === 'development-only') {
      features[flag] = options.environment !== 'production';
    }
  }

  return {
    enabled:           features,
    debugStatements:   options.debugStatements || configJson.debugStatements,
    namespace:         options.namespace || configJson.namespace,
    enableStripDebug:  stripDebug
  };
}

/*
  Returns a tree picked from `packages/#{packageName}/lib` and then move `main.js` to `/#{packageName}.js`.
 */
function vendoredPackage(packageName) {
  /*
    For example:
      Given the following dir:
        /packages/metamorph
          └── lib
            └── main.js
      Then tree would be:
        /metamorph
          └── main.js
   */
  var libTree = pickFiles('packages/' + packageName + '/lib', {
    files: ['main.js'],
    srcDir: '/',
    destDir: '/' + packageName
  });

  /*
    Then we move the main.js to packageName.js
    Given:
      /metamorph
        └── main.js
    Then:
      /metamorph
        └── metamorph.js
   */
  var sourceTree = moveFile(libTree, {
    srcFile: packageName + '/main.js',
    destFile: '/' + packageName + '.js'
  });

  if (env !== 'development' && !disableES3) {
    sourceTree = es3recast(sourceTree);
  }

  return sourceTree;
}

/*
  Responsible for concatenating ES6 modules together wrapped in loader and iife
  (immediately-invoked function expression)
 */
function concatES6(inputTrees, options) {
  // see vendoredPackage
  var loader = vendoredPackages['loader'];
  var inputFiles = options.inputFiles;
  var destFile = options.destFile;
  var sourceTrees;


  // if given an array of trees merge into single tree
  if (util.isArray(inputTrees)) {
    sourceTrees = mergeTrees(inputTrees, {overwrite: true});
  } else {
    sourceTrees = inputTrees;
  }

  sourceTrees = transpileES6(sourceTrees, {
    moduleName: true
  });

  sourceTrees = useStrictRemover(sourceTrees);

  /*
    In order to ensure that tree is compliant with older Javascript versions we
    recast these trees here.  For example, in ie6 the following would be an
error:

    ```
     {default: "something"}.default
    ```

    However, in ECMA5 this is allowed.  es3recast will convert the above into:

    ```
     {default: "something"}['default']
    ```
   */
  if (options.es3Safe && !disableES3) {
    sourceTrees = es3recast(sourceTrees);
  }

  // see defeatureify
  if (!disableDefeatureify) {
    sourceTrees = defeatureify(sourceTrees, defeatureifyConfig(options.defeatureifyOptions));
  }

  var concatTrees = [loader, 'generators', iifeStart, iifeStop, sourceTrees];
  if (options.includeLoader === true) {
    inputFiles.unshift('loader.js');
  }

  if (options.bootstrapModule) {
    var bootstrapTree = writeFile('bootstrap', 'requireModule("' + options.bootstrapModule + '");\n');
    concatTrees.push(bootstrapTree);
    inputFiles.push('bootstrap');
  }

  // do not modify inputFiles after here (otherwise IIFE will be messed up)
  if (options.wrapInIIFE !== false) {
    inputFiles.unshift('iife-start');
    inputFiles.push('iife-stop');
  }

  if (options.includeLicense !== false) {
    inputFiles.unshift('license.js');
  }

  if (options.vendorTrees) { concatTrees.push(options.vendorTrees); }

  // concats the local `concatTrees` variable see concat options here:
  // https://github.com/rlivsey/broccoli-concat/blob/master/README.md
  var concattedES6 =  concat(mergeTrees(concatTrees), {
    wrapInEval: options.wrapInEval,
    inputFiles: inputFiles,
    outputFile: destFile
  });

  if (options.derequire && !disableDerequire) {
     concattedES6 =  derequire(concattedES6);
  }

  return concattedES6;
}

/*
  Creates tree from tests for use later in distTrees output
 */
var testConfig = pickFiles('tests', {
  srcDir: '/',
  files: ['**/*.*'],
  destDir: '/tests'
});

/*
  This actually replaces {{FEATURES}} with the contents of the features section
  in feature.json (https://github.com/emberjs/ember.js/blob/master/features.json#L2-L16).
  The defeatureifyConfig function moves the features property to enabled
  (https://github.com/emberjs/ember.js/blob/master/Brocfile.js#L35) since
  broccoli-defeatureify requires that format.
*/
testConfig = replace(testConfig, {
  files: [ 'tests/ember_configuration.js' ],
  patterns: [
    { match: /\{\{DEV_FEATURES\}\}/g,
      replacement: function() {
        var features = defeatureifyConfig().enabled;

        return JSON.stringify(features);
      }
    },
    { match: /\{\{PROD_FEATURES\}\}/g,
      replacement: function() {
        var features = defeatureifyConfig({
          environment: 'production'
        }).enabled;

        return JSON.stringify(features);
      }
    },
  ]
});

// List of bower component trees that require no special handling.  These will
// be included in the distTrees for use within testsConfig/index.html
var bowerFiles = [
  pickFiles('config/package_manager_files', {
    srcDir: '/',
    destDir: '/'
  }),

  pickFiles('bower_components/qunit/qunit', {
    srcDir: '/',
    destDir: '/qunit'
  }),

  pickFiles('bower_components/jquery/dist', {
    files: ['jquery.js'],
    srcDir: '/',
    destDir: '/jquery'
  }),

  pickFiles('bower_components/handlebars', {
    files: ['handlebars.js'],
    srcDir: '/',
    destDir: '/handlebars'
  }),
];

bowerFiles = mergeTrees(bowerFiles);

// iife - Immediately Invoking Function Expression
// http://en.wikipedia.org/wiki/Immediately-invoked_function_expression
var iifeStart = writeFile('iife-start', '(function() {');
var iifeStop  = writeFile('iife-stop', '})();');

/*
  For use in dependency resolution.  If referenced from within
  `lib/pacakage.js` under the vendorRequirements property will resolve
  dependency graph on behalf of requiring library.

  For example:
    ```
      'ember-metal': {trees: null,  vendorRequirements: ['backburner']}
    ```
 */
var vendoredPackages = {
  'loader':           vendoredPackage('loader'),
  'rsvp':             vendoredEs6Package('rsvp'),
  'backburner':       vendoredEs6Package('backburner'),
  'router':           vendoredEs6Package('router.js'),
  'route-recognizer': vendoredEs6Package('route-recognizer'),
  'morph':            htmlbarsPackage('morph')
};

var emberHandlebarsCompiler = pickFiles('packages/ember-handlebars-compiler/lib', {
  files: ['main.js'],
  srcDir: '/',
  destDir: '/'
});
var templateCompilerTree = generateTemplateCompiler(emberHandlebarsCompiler, { srcFile: 'main.js'});

var packages = require('./lib/packages');

function es6Package(packageName) {
  var pkg = packages[packageName],
      libTree;

  /*
    Prematurely returns if already defined. Trees is (will be) an object that looks like:

    ```
      {lib: libTree, compiledTree: compiledTrees, vendorTrees: vendorTrees};
    ```
  */
  if (pkg['trees']) {
    return pkg['trees'];
  }

  /*
    Recursively load dependency graph as outlined in `lib/packages.js`

    #TODO: moar detail!!!
  */
  var dependencyTrees = packageDependencyTree(packageName);
  var vendorTrees = packages[packageName].vendorTrees;

  /*
    For packages that are maintained by ember we assume the following structure:

    ```
    packages/ember-extension-support
      ├── lib
      │   ├── container_debug_adapter.js
      │   ├── data_adapter.js
      │   ├── initializers.js
      │   └── main.js
      ├── package.json
      └── tests
          ├── container_debug_adapter_test.js
          └── data_adapter_test.js
    ```

    And the following following will manipulate the above tree into something
    usuable for distribution
  */


  /*
    The following command will give us a libeTree which will look like the following:

    ```
      ember-extension-support
         ├── container_debug_adapter.js
         ├── data_adapter.js
         ├── initializers.js
         └── main.js
    ```

  */
  libTree = pickFiles('packages/' + packageName + '/lib', {
    srcDir: '/',
    files: ['**/*.js'],
    destDir: packageName
  });

  /*
   Will rename the main.js file to packageName.js.

    ```
      ember-extension-support
         ├── container_debug_adapter.js
         ├── data_adapter.js
         ├── initializers.js
         └── ember-extension-support.js
    ```
  */
  libTree = moveFile(libTree, {
    srcFile: packageName + '/main.js',
    destFile: packageName + '.js'
  });

  /*
     Add templateCompiler to libTree.  This is done to ensure that the templates
     are precompiled with the local version of `ember-handlebars-compiler` (NOT
     the `npm` version), and includes any changes.  Specifically, so that you
     can work on the template compiler and still have functional builds.
  */
  libTree = mergeTrees([libTree, templateCompilerTree]);

  /*
    Utilizing the templateCompiler to compile inline handlebars templates to
    handlebar template functions.  This is done so that only Handlebars runtime
    is required instead of all of Handlebars.
  */
  libTree = inlineTemplatePrecompiler(libTree);

  // Remove templateCompiler from libTree as it is no longer needed.
  libTree = removeFile(libTree, {
    srcFile: 'ember-template-compiler.js'
  });

  var libJSHintTree = jshintTree(libTree);

  var testTree = pickFiles('packages/' + packageName + '/tests', {
    srcDir: '/',
    files: ['**/*.js'],
    destDir: '/' + packageName + '/tests'
  });

  var testJSHintTree = jshintTree(testTree);

  /*
    Merge jshint into testTree in order to ensure that if you have a jshint
    failure you'll see them fail in your browser tests
  */
  var testTrees;
  if (disableJSHint) {
    testTrees = testTree;
  } else {
    testTrees = mergeTrees([testTree, libJSHintTree, testJSHintTree]);
  }

  var compiledLib = concatES6([dependencyTrees, libTree], {
    includeLoader: true,
    vendorTrees: vendorTrees,
    inputFiles: [packageName + '/**/*.js', packageName + '.js'],
    destFile: '/packages/' + packageName + '.js'
  });
  var compiledTrees = [compiledLib];

  /*
    Produces tree for packages.  This will eventually be merged into a single
    file for use in browser tests.
  */
  var compiledTest = concatES6(testTrees, {
    includeLoader: false,
    inputFiles: ['**/*.js'],
    destFile: '/packages/' + packageName + '-tests.js'
  });
  if (!pkg.skipTests) { compiledTrees.push(compiledTest); }

  compiledTrees = mergeTrees(compiledTrees);

  /*
    Memoizes trees.  Guard above ensures that if this is set will automatically return.
  */
  pkg['trees'] = {lib: libTree, compiledTree: compiledTrees, vendorTrees: vendorTrees};

  // tests go boom if you try to pick them and they don't exists
  if (!pkg.skipTests) { pkg['trees'].tests = testTrees; }

  // Baboom!!  Return the trees.
  return pkg.trees;
}

/*
  Iterate over dependencyTree as specified within `lib/packages.js`.  Make sure
  all dependencies are met for each package
*/
function packageDependencyTree(packageName) {
  var dependencyTrees = packages[packageName]['dependencyTrees'];

  // Return if we've already processed this package
  if (dependencyTrees) {
    return dependencyTrees;
  } else {
    dependencyTrees = [];
  }

  var requiredDependencies = packages[packageName]['requirements'] || [];
  var vendoredDependencies = packages[packageName]['vendorRequirements'] || [];

  var libTrees = [];
  var vendorTrees = [];

  // Push vendorPackage tree onto vendorTrees array local hash lookup.  See
  // above.
  vendoredDependencies.forEach(function(dependency) {
    vendorTrees.push(vendoredPackages[dependency]);
  });

  /*
    For example (simplified for demonstration):
    ```
      {
        'ember-views':   {requirements: ['ember-runtime']},
        'ember-runtime': {requirements: ['container', 'ember-metal']},
        'container':     {requirements: []},
        'ember-metal':   {requirements: []}
      }
    ```

    When processing `ember-views` will process dependencies (this is recursive).
    This will call itself on `ember-runtime` which will in turn call itself on
    `container` and then `ember-metal` which (because it has no requirements)
    will terminate the recursion.

    Finally each recurse will return the dependency's lib tree.  So we end with
    an array of lib trees for each dependency in the graph
  */
  requiredDependencies.forEach(function(dependency) {
    libTrees.concat(packageDependencyTree(dependency));
    libTrees.push(es6Package(dependency).lib);
  }, this);

  /*
    Merge and return dependencyTrees.  Overwrite _MUST_ occur in order to
    prevent requirements from stepping on one another.
  */
  packages[packageName]['vendorTrees']            = mergeTrees(vendorTrees, {overwrite: true});
  return packages[packageName]['dependencyTrees'] = mergeTrees(libTrees, {overwrite: true});
}

var vendorTrees          = [];
var devSourceTrees       = [];
var prodSourceTrees      = [];
<<<<<<< HEAD
=======
var testingSourceTrees   = [];
>>>>>>> 579fe6a3
var testTrees            = [];
var compiledPackageTrees = [];

for (var packageName in packages) {
  es6Package(packageName);
  var currentPackage = packages[packageName];
  var packagesTrees = currentPackage['trees'];

  if (currentPackage['vendorRequirements']) {
    currentPackage['vendorRequirements'].forEach(function(dependency) {
      vendorTrees.push(vendoredPackages[dependency]);
    });
  }

  if (packagesTrees.lib) {
    devSourceTrees.push(packagesTrees.lib);

<<<<<<< HEAD
    if (!currentPackage.developmentOnly) {
=======
    if (currentPackage.developmentOnly) {
      testingSourceTrees.push(packagesTrees.lib);
    } else {
>>>>>>> 579fe6a3
      prodSourceTrees.push(packagesTrees.lib);
    }
  }

  if (packagesTrees.compiledTree) {
    compiledPackageTrees.push(packagesTrees.compiledTree);
  }

  if (packagesTrees.tests) {
    testTrees.push(packagesTrees.tests);
  }
}

compiledPackageTrees = mergeTrees(compiledPackageTrees);
vendorTrees = mergeTrees(vendorTrees);
devSourceTrees = mergeTrees(devSourceTrees);
testTrees   = mergeTrees(testTrees);


function htmlbarsPackage(packageName) {
  var tree = pickFiles('bower_components/htmlbars/packages/' + packageName + '/lib', {
    srcDir: '/',
    destDir: '/' + packageName
  });

  tree = moveFile(tree, {
    srcFile: '/' + packageName + '/main.js',
    destFile: packageName + '.js'
  });

  tree = transpileES6(tree, {
    moduleName: true
  });

  return useStrictRemover(tree);
}

/*
  Relies on bower to install other Ember micro libs.  Assumes that /lib is
  available and contains all the necessary ES6 modules necessary for the library
to be required.  And compiles them.
*/
function vendoredEs6Package(packageName) {
  var tree = pickFiles('bower_components/' + packageName + '/lib', {
    srcDir: '/', destDir: '/'
  });

  var sourceTree = transpileES6(tree, {
    moduleName: true
  });

  if (env !== 'development' && !disableES3) {
    sourceTree = es3recast(sourceTree);
  }

  sourceTree = useStrictRemover(sourceTree);

  return sourceTree;
}

/*
 Takes devSourceTrees and compiles / concats into ember.js (final output).  If
 non-development will ensure that output is ES3 compliant.
*/
var compiledSource = concatES6(devSourceTrees, {
  es3Safe: env !== 'development',
  derequire: env !== 'development',
  includeLoader: true,
  bootstrapModule: 'ember',
  vendorTrees: vendorTrees,
  inputFiles: ['**/*.js'],
  destFile: '/ember.js'
});


/*
  Resolves dependencies for ember-runtime and compiles / concats them to /ember-runtime.js

  Dependency graph looks like this:

  ```
    'ember-runtime': {vendorRequirements: ['rsvp'], requirements: ['container', 'ember-metal']}
  ```
*/
function buildRuntimeTree() {
  es6Package('ember-runtime');
  var runtimeTrees = [packages['ember-runtime'].trees.lib];
  var runtimeVendorTrees = packages['ember-runtime'].vendorRequirements.map(function(req){ return vendoredPackages[req];});
  packages['ember-runtime'].requirements.forEach(function(req){
    es6Package(req);
    runtimeTrees.push(packages[req].trees.lib);
    (packages[req].vendorRequirements || []).forEach(function(vreq) {
      runtimeVendorTrees.push(vendoredPackages[vreq]);
    });
  });

  var compiledRuntime = concatES6(mergeTrees(runtimeTrees), {
    includeLoader: true,
    bootstrapModule: 'ember-runtime',
    vendorTrees: mergeTrees(runtimeVendorTrees),
    inputFiles: ['**/*.js'],
    destFile: '/ember-runtime.js'
  });


<<<<<<< HEAD
=======
  var exportsTree = writeFile('export-ember', ';module.exports = Ember;\n');

  return concat(mergeTrees([compiledRuntime, exportsTree]), {
    wrapInEval: false,
    inputFiles: ['ember-runtime.js', 'export-ember'],
    outputFile: '/ember-runtime.js'
  });
}

>>>>>>> 579fe6a3
// Generates prod build.  defeatureify increases the overall runtime speed of ember.js by
// ~10%.  See defeatureify.
var prodCompiledSource = concatES6(prodSourceTrees, {
  es3Safe: env !== 'development',
  derequire: env !== 'development',
  includeLoader: true,
  bootstrapModule: 'ember',
  vendorTrees: vendorTrees,
  inputFiles: ['**/*.js'],
  destFile: '/ember.prod.js',
  defeatureifyOptions: {
    stripDebug: true,
    environment: 'production'
  }
});

// Generates ember-testing.js to allow testing against production Ember builds.
var testingCompiledSource = concatES6(testingSourceTrees, {
  es3Safe: env !== 'development',
  derequire: env !== 'development',
  includeLoader: true,
  bootstrapModule: 'ember-testing',
  inputFiles: ['**/*.js'],
  destFile: '/ember-testing.js'
});

// Take prod output and minify.  This reduces filesize (as you'd expect)
var minCompiledSource = moveFile(prodCompiledSource, {
  srcFile: 'ember.prod.js',
  destFile: 'ember.min.js'
});
minCompiledSource = uglifyJavaScript(minCompiledSource, {
  mangle: true,
  compress: true
});

// Take testsTrees and compile them for consumption in the browser test suite.
var compiledTests = concatES6(testTrees, {
  es3Safe: env !== 'development',
  derequire: env !== 'development',
  includeLoader: true,
  inputFiles: ['**/*.js'],
  destFile: '/ember-tests.js'
});

// Take testsTrees and compile them for consumption in the browser test suite
// to be used by production builds
var prodCompiledTests = concatES6(testTrees, {
  es3Safe: env !== 'development',
  derequire: env !== 'development',
  includeLoader: true,
  inputFiles: ['**/*.js'],
  destFile: '/ember-tests.prod.js',
  defeatureifyOptions: {
    environment: 'production'
  }
});

var distTrees = [templateCompilerTree, compiledSource, compiledTests, testingCompiledSource, testConfig, bowerFiles];

// If you are not running in dev add Production and Minify build to distTrees.
// This ensures development build speed is not affected by unnecessary
// minification and defeaturification
if (env !== 'development') {
  distTrees.push(prodCompiledSource);
  distTrees.push(prodCompiledTests);

  if (!disableMin) {
    distTrees.push(minCompiledSource);
  }
  distTrees.push(buildRuntimeTree());
}

// merge distTrees and sub out version placeholders for distribution
distTrees = mergeTrees(distTrees);
distTrees = replace(distTrees, {
  files: [ '**/*.js', '**/*.json' ],
  patterns: [
    { match: /VERSION_STRING_PLACEHOLDER/g, replacement: calculateVersion }
  ]
});

module.exports = distTrees;<|MERGE_RESOLUTION|>--- conflicted
+++ resolved
@@ -522,10 +522,7 @@
 var vendorTrees          = [];
 var devSourceTrees       = [];
 var prodSourceTrees      = [];
-<<<<<<< HEAD
-=======
 var testingSourceTrees   = [];
->>>>>>> 579fe6a3
 var testTrees            = [];
 var compiledPackageTrees = [];
 
@@ -543,13 +540,9 @@
   if (packagesTrees.lib) {
     devSourceTrees.push(packagesTrees.lib);
 
-<<<<<<< HEAD
-    if (!currentPackage.developmentOnly) {
-=======
     if (currentPackage.developmentOnly) {
       testingSourceTrees.push(packagesTrees.lib);
     } else {
->>>>>>> 579fe6a3
       prodSourceTrees.push(packagesTrees.lib);
     }
   }
@@ -655,8 +648,6 @@
   });
 
 
-<<<<<<< HEAD
-=======
   var exportsTree = writeFile('export-ember', ';module.exports = Ember;\n');
 
   return concat(mergeTrees([compiledRuntime, exportsTree]), {
@@ -666,7 +657,6 @@
   });
 }
 
->>>>>>> 579fe6a3
 // Generates prod build.  defeatureify increases the overall runtime speed of ember.js by
 // ~10%.  See defeatureify.
 var prodCompiledSource = concatES6(prodSourceTrees, {
