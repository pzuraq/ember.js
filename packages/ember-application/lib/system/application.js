/**
@module ember
@submodule ember-application
*/
import DAG from 'dag-map';
import Registry from 'container/registry';

import Ember from "ember-metal"; // Ember.FEATURES, Ember.deprecate, Ember.assert, Ember.libraries, LOG_VERSION, Namespace, BOOTED
import { get } from "ember-metal/property_get";
import { set } from "ember-metal/property_set";
import { runLoadHooks } from "ember-runtime/system/lazy_load";
import Namespace from "ember-runtime/system/namespace";
import DeferredMixin from "ember-runtime/mixins/deferred";
import DefaultResolver from "ember-application/system/resolver";
import create from "ember-metal/platform/create";
import run from "ember-metal/run_loop";
import { canInvoke } from "ember-metal/utils";
import Controller from "ember-runtime/controllers/controller";
import EnumerableUtils from "ember-metal/enumerable_utils";
import ObjectController from "ember-runtime/controllers/object_controller";
import ArrayController from "ember-runtime/controllers/array_controller";
import Renderer from "ember-views/system/renderer";
import DOMHelper from "dom-helper";
import SelectView from "ember-views/views/select";
import { OutletView } from "ember-routing-views/views/outlet";
import EmberView from "ember-views/views/view";
import _MetamorphView from "ember-views/views/metamorph_view";
import EventDispatcher from "ember-views/system/event_dispatcher";
import jQuery from "ember-views/system/jquery";
import Route from "ember-routing/system/route";
import Router from "ember-routing/system/router";
import HashLocation from "ember-routing/location/hash_location";
import HistoryLocation from "ember-routing/location/history_location";
import AutoLocation from "ember-routing/location/auto_location";
import NoneLocation from "ember-routing/location/none_location";
import BucketCache from "ember-routing/system/cache";
import ApplicationInstance from "ember-application/system/application-instance";

import ContainerDebugAdapter from "ember-extension-support/container_debug_adapter";

import environment from 'ember-metal/environment';

function props(obj) {
  var properties = [];

  for (var key in obj) {
    properties.push(key);
  }

  return properties;
}

var librariesRegistered = false;

/**
  An instance of `Ember.Application` is the starting point for every Ember
  application. It helps to instantiate, initialize and coordinate the many
  objects that make up your app.

  Each Ember app has one and only one `Ember.Application` object. In fact, the
  very first thing you should do in your application is create the instance:

  ```javascript
  window.App = Ember.Application.create();
  ```

  Typically, the application object is the only global variable. All other
  classes in your app should be properties on the `Ember.Application` instance,
  which highlights its first role: a global namespace.

  For example, if you define a view class, it might look like this:

  ```javascript
  App.MyView = Ember.View.extend();
  ```

  By default, calling `Ember.Application.create()` will automatically initialize
  your application by calling the `Ember.Application.initialize()` method. If
  you need to delay initialization, you can call your app's `deferReadiness()`
  method. When you are ready for your app to be initialized, call its
  `advanceReadiness()` method.

  You can define a `ready` method on the `Ember.Application` instance, which
  will be run by Ember when the application is initialized.

  Because `Ember.Application` inherits from `Ember.Namespace`, any classes
  you create will have useful string representations when calling `toString()`.
  See the `Ember.Namespace` documentation for more information.

  While you can think of your `Ember.Application` as a container that holds the
  other classes in your application, there are several other responsibilities
  going on under-the-hood that you may want to understand.

  ### Event Delegation

  Ember uses a technique called _event delegation_. This allows the framework
  to set up a global, shared event listener instead of requiring each view to
  do it manually. For example, instead of each view registering its own
  `mousedown` listener on its associated element, Ember sets up a `mousedown`
  listener on the `body`.

  If a `mousedown` event occurs, Ember will look at the target of the event and
  start walking up the DOM node tree, finding corresponding views and invoking
  their `mouseDown` method as it goes.

  `Ember.Application` has a number of default events that it listens for, as
  well as a mapping from lowercase events to camel-cased view method names. For
  example, the `keypress` event causes the `keyPress` method on the view to be
  called, the `dblclick` event causes `doubleClick` to be called, and so on.

  If there is a bubbling browser event that Ember does not listen for by
  default, you can specify custom events and their corresponding view method
  names by setting the application's `customEvents` property:

  ```javascript
  var App = Ember.Application.create({
    customEvents: {
      // add support for the paste event
      paste: 'paste'
    }
  });
  ```

  By default, the application sets up these event listeners on the document
  body. However, in cases where you are embedding an Ember application inside
  an existing page, you may want it to set up the listeners on an element
  inside the body.

  For example, if only events inside a DOM element with the ID of `ember-app`
  should be delegated, set your application's `rootElement` property:

  ```javascript
  var App = Ember.Application.create({
    rootElement: '#ember-app'
  });
  ```

  The `rootElement` can be either a DOM element or a jQuery-compatible selector
  string. Note that *views appended to the DOM outside the root element will
  not receive events.* If you specify a custom root element, make sure you only
  append views inside it!

  To learn more about the advantages of event delegation and the Ember view
  layer, and a list of the event listeners that are setup by default, visit the
  [Ember View Layer guide](http://emberjs.com/guides/understanding-ember/the-view-layer/#toc_event-delegation).

  ### Initializers

  Libraries on top of Ember can add initializers, like so:

  ```javascript
  Ember.Application.initializer({
    name: 'api-adapter',

    initialize: function(container, application) {
      application.register('api-adapter:main', ApiAdapter);
    }
  });
  ```

  Initializers provide an opportunity to access the container, which
  organizes the different components of an Ember application. Additionally
  they provide a chance to access the instantiated application. Beyond
  being used for libraries, initializers are also a great way to organize
  dependency injection or setup in your own application.

  ### Routing

  In addition to creating your application's router, `Ember.Application` is
  also responsible for telling the router when to start routing. Transitions
  between routes can be logged with the `LOG_TRANSITIONS` flag, and more
  detailed intra-transition logging can be logged with
  the `LOG_TRANSITIONS_INTERNAL` flag:

  ```javascript
  var App = Ember.Application.create({
    LOG_TRANSITIONS: true, // basic logging of successful transitions
    LOG_TRANSITIONS_INTERNAL: true // detailed logging of all routing steps
  });
  ```

  By default, the router will begin trying to translate the current URL into
  application state once the browser emits the `DOMContentReady` event. If you
  need to defer routing, you can call the application's `deferReadiness()`
  method. Once routing can begin, call the `advanceReadiness()` method.

  If there is any setup required before routing begins, you can implement a
  `ready()` method on your app that will be invoked immediately before routing
  begins.

  @class Application
  @namespace Ember
  @extends Ember.Namespace
*/

var Application = Namespace.extend(DeferredMixin, {
  _suppressDeferredDeprecation: true,

  /**
    The root DOM element of the Application. This can be specified as an
    element or a
    [jQuery-compatible selector string](http://api.jquery.com/category/selectors/).

    This is the element that will be passed to the Application's,
    `eventDispatcher`, which sets up the listeners for event delegation. Every
    view in your application should be a child of the element you specify here.

    @property rootElement
    @type DOMElement
    @default 'body'
  */
  rootElement: 'body',

  /**
    The `Ember.EventDispatcher` responsible for delegating events to this
    application's views.

    The event dispatcher is created by the application at initialization time
    and sets up event listeners on the DOM element described by the
    application's `rootElement` property.

    See the documentation for `Ember.EventDispatcher` for more information.

    @property eventDispatcher
    @type Ember.EventDispatcher
    @default null
  */
  eventDispatcher: null,

  /**
    The DOM events for which the event dispatcher should listen.

    By default, the application's `Ember.EventDispatcher` listens
    for a set of standard DOM events, such as `mousedown` and
    `keyup`, and delegates them to your application's `Ember.View`
    instances.

    If you would like additional bubbling events to be delegated to your
    views, set your `Ember.Application`'s `customEvents` property
    to a hash containing the DOM event name as the key and the
    corresponding view method name as the value. For example:

    ```javascript
    var App = Ember.Application.create({
      customEvents: {
        // add support for the paste event
        paste: 'paste'
      }
    });
    ```

    @property customEvents
    @type Object
    @default null
  */
  customEvents: null,

  /**
    Whether the application should automatically start routing and render
    templates to the `rootElement` on DOM ready. While default by true,
    other environments such as FastBoot or a testing harness can set this
    property to `false` and control the precise timing and behavior of the boot
    process.

    @property autoboot
    @type Boolean
    @default true
    @private
  */
  autoboot: true,

  init() {
    this._super(...arguments);

    if (!this.$) {
      this.$ = jQuery;
    }

    this.buildRegistry();

    registerLibraries();
    logLibraryVersions();

    // Start off the number of deferrals at 1. This will be
    // decremented by the Application's own `initialize` method.
    this._readinessDeferrals = 1;

    if (Ember.FEATURES.isEnabled('ember-application-visit')) {
      if (this.autoboot) {
        // Create subclass of Ember.Router for this Application instance.
        // This is to ensure that someone reopening `App.Router` does not
        // tamper with the default `Ember.Router`.
        // 2.0TODO: Can we move this into a globals-mode-only library?
        this.Router = (this.Router || Router).extend();
        this.waitForDOMReady(this.buildDefaultInstance());
      }
    } else {
      this.Router = (this.Router || Router).extend();
      this.waitForDOMReady(this.buildDefaultInstance());
    }
  },

  /**
    Build and configure the registry for the current application.

    @private
    @method buildRegistry
    @return {Ember.Registry} the configured registry
  */
  buildRegistry() {
    var registry = this.registry = Application.buildRegistry(this);

    return registry;
  },

  /**
    Create a container for the current application's registry.

    @private
    @method buildInstance
    @return {Ember.Container} the configured container
  */
  buildInstance() {
    return ApplicationInstance.create({
      customEvents: get(this, 'customEvents'),
      rootElement: get(this, 'rootElement'),
      applicationRegistry: this.registry
    });
  },

  buildDefaultInstance() {
    var instance = this.buildInstance();

    // For the default instance only, set the view registry to the global
    // Ember.View.views hash for backwards-compatibility.
    EmberView.views = instance.container.lookup('-view-registry:main');

    // TODO2.0: Legacy support for App.__container__
    // and global methods on App that rely on a single,
    // default instance.
    this.__deprecatedInstance__ = instance;
    this.__container__ = instance.container;

    return instance;
  },

  /**
    Automatically initialize the application once the DOM has
    become ready.

    The initialization itself is scheduled on the actions queue
    which ensures that application loading finishes before
    booting.

    If you are asynchronously loading code, you should call
    `deferReadiness()` to defer booting, and then call
    `advanceReadiness()` once all of your code has finished
    loading.

    @private
    @method scheduleInitialize
  */
  waitForDOMReady(_instance) {
    if (!this.$ || this.$.isReady) {
      run.schedule('actions', this, 'domReady', _instance);
    } else {
      this.$().ready(run.bind(this, 'domReady', _instance));
    }
  },

  /**
    Use this to defer readiness until some condition is true.

    Example:

    ```javascript
    var App = Ember.Application.create();

    App.deferReadiness();
    // Ember.$ is a reference to the jQuery object/function
    Ember.$.getJSON('/auth-token', function(token) {
      App.token = token;
      App.advanceReadiness();
    });
    ```

    This allows you to perform asynchronous setup logic and defer
    booting your application until the setup has finished.

    However, if the setup requires a loading UI, it might be better
    to use the router for this purpose.

    @method deferReadiness
  */
  deferReadiness() {
    Ember.assert("You must call deferReadiness on an instance of Ember.Application", this instanceof Application);
    Ember.assert("You cannot defer readiness since the `ready()` hook has already been called.", this._readinessDeferrals > 0);
    this._readinessDeferrals++;
  },

  /**
    Call `advanceReadiness` after any asynchronous setup logic has completed.
    Each call to `deferReadiness` must be matched by a call to `advanceReadiness`
    or the application will never become ready and routing will not begin.

    @method advanceReadiness
    @see {Ember.Application#deferReadiness}
  */
  advanceReadiness() {
    Ember.assert("You must call advanceReadiness on an instance of Ember.Application", this instanceof Application);
    this._readinessDeferrals--;

    if (this._readinessDeferrals === 0) {
      run.once(this, this.didBecomeReady);
    }
  },

  /**
    Registers a factory that can be used for dependency injection (with
    `App.inject`) or for service lookup. Each factory is registered with
    a full name including two parts: `type:name`.

    A simple example:

    ```javascript
    var App = Ember.Application.create();

    App.Orange = Ember.Object.extend();
    App.register('fruit:favorite', App.Orange);
    ```

    Ember will resolve factories from the `App` namespace automatically.
    For example `App.CarsController` will be discovered and returned if
    an application requests `controller:cars`.

    An example of registering a controller with a non-standard name:

    ```javascript
    var App = Ember.Application.create();
    var Session = Ember.Controller.extend();

    App.register('controller:session', Session);

    // The Session controller can now be treated like a normal controller,
    // despite its non-standard name.
    App.ApplicationController = Ember.Controller.extend({
      needs: ['session']
    });
    ```

    Registered factories are **instantiated** by having `create`
    called on them. Additionally they are **singletons**, each time
    they are looked up they return the same instance.

    Some examples modifying that default behavior:

    ```javascript
    var App = Ember.Application.create();

    App.Person  = Ember.Object.extend();
    App.Orange  = Ember.Object.extend();
    App.Email   = Ember.Object.extend();
    App.session = Ember.Object.create();

    App.register('model:user', App.Person, { singleton: false });
    App.register('fruit:favorite', App.Orange);
    App.register('communication:main', App.Email, { singleton: false });
    App.register('session', App.session, { instantiate: false });
    ```

    @method register
    @param  fullName {String} type:name (e.g., 'model:user')
    @param  factory {Function} (e.g., App.Person)
    @param  options {Object} (optional) disable instantiation or singleton usage
  **/
  register() {
    this.registry.register(...arguments);
  },

  /**
    Define a dependency injection onto a specific factory or all factories
    of a type.

    When Ember instantiates a controller, view, or other framework component
    it can attach a dependency to that component. This is often used to
    provide services to a set of framework components.

    An example of providing a session object to all controllers:

    ```javascript
    var App = Ember.Application.create();
    var Session = Ember.Object.extend({ isAuthenticated: false });

    // A factory must be registered before it can be injected
    App.register('session:main', Session);

    // Inject 'session:main' onto all factories of the type 'controller'
    // with the name 'session'
    App.inject('controller', 'session', 'session:main');

    App.IndexController = Ember.Controller.extend({
      isLoggedIn: Ember.computed.alias('session.isAuthenticated')
    });
    ```

    Injections can also be performed on specific factories.

    ```javascript
    App.inject(<full_name or type>, <property name>, <full_name>)
    App.inject('route', 'source', 'source:main')
    App.inject('route:application', 'email', 'model:email')
    ```

    It is important to note that injections can only be performed on
    classes that are instantiated by Ember itself. Instantiating a class
    directly (via `create` or `new`) bypasses the dependency injection
    system.

    **Note:** Ember-Data instantiates its models in a unique manner, and consequently
    injections onto models (or all models) will not work as expected. Injections
    on models can be enabled by setting `Ember.MODEL_FACTORY_INJECTIONS`
    to `true`.

    @method inject
    @param  factoryNameOrType {String}
    @param  property {String}
    @param  injectionName {String}
  **/
  inject() {
    this.registry.injection(...arguments);
  },

  /**
    Calling initialize manually is not supported.

    Please see Ember.Application#advanceReadiness and
    Ember.Application#deferReadiness.

    @private
    @deprecated
    @method initialize
   **/
  initialize() {
    Ember.deprecate('Calling initialize manually is not supported. Please see Ember.Application#advanceReadiness and Ember.Application#deferReadiness');
  },

  /**
    Initialize the application. This happens automatically.

    Run any initializers and run the application load hook. These hooks may
    choose to defer readiness. For example, an authentication hook might want
    to defer readiness until the auth token has been retrieved.

    @private
    @method _initialize
  */
  domReady(_instance) {
    if (this.isDestroyed) { return; }

    var app = this;

    this.boot().then(function() {
      app.runInstanceInitializers(_instance);
    });

    return this;
  },

  boot() {
    if (this._bootPromise) { return this._bootPromise; }

    var defer = new Ember.RSVP.defer();
    this._bootPromise = defer.promise;
    this._bootResolver = defer;

    this.runInitializers(this.registry);
    runLoadHooks('application', this);

    this.advanceReadiness();

    return this._bootPromise;
  },

  /**
    Reset the application. This is typically used only in tests. It cleans up
    the application in the following order:

    1. Deactivate existing routes
    2. Destroy all objects in the container
    3. Create a new application container
    4. Re-route to the existing url

    Typical Example:

    ```javascript
    var App;

    run(function() {
      App = Ember.Application.create();
    });

    module('acceptance test', {
      setup: function() {
        App.reset();
      }
    });

    test('first test', function() {
      // App is freshly reset
    });

    test('second test', function() {
      // App is again freshly reset
    });
    ```

    Advanced Example:

    Occasionally you may want to prevent the app from initializing during
    setup. This could enable extra configuration, or enable asserting prior
    to the app becoming ready.

    ```javascript
    var App;

    run(function() {
      App = Ember.Application.create();
    });

    module('acceptance test', {
      setup: function() {
        run(function() {
          App.reset();
          App.deferReadiness();
        });
      }
    });

    test('first test', function() {
      ok(true, 'something before app is initialized');

      run(function() {
        App.advanceReadiness();
      });

      ok(true, 'something after app is initialized');
    });
    ```

    @method reset
  **/
  reset() {
    var instance = this.__deprecatedInstance__;

    this._readinessDeferrals = 1;
    this._bootPromise = null;
    this._bootResolver = null;

    function handleReset() {
      run(instance, 'destroy');

      this.buildDefaultInstance();

      run.schedule('actions', this, 'domReady');
    }

    run.join(this, handleReset);
  },

  /**
    @private
    @method runInitializers
  */
  runInitializers(registry) {
    var App = this;
    this._runInitializer('initializers', function(name, initializer) {
      Ember.assert("No application initializer named '" + name + "'", !!initializer);

      if (Ember.FEATURES.isEnabled("ember-application-initializer-context")) {
        initializer.initialize(registry, App);
      } else {
        var ref = initializer.initialize;
        ref(registry, App);
      }
    });
  },

  runInstanceInitializers(instance) {
    this._runInitializer('instanceInitializers', function(name, initializer) {
      Ember.assert("No instance initializer named '" + name + "'", !!initializer);
      initializer.initialize(instance);
    });
  },

  _runInitializer(bucketName, cb) {
    var initializersByName = get(this.constructor, bucketName);
    var initializers = props(initializersByName);
    var graph = new DAG();
    var initializer;

    for (var i = 0; i < initializers.length; i++) {
      initializer = initializersByName[initializers[i]];
      graph.addEdges(initializer.name, initializer, initializer.before, initializer.after);
    }

    graph.topsort(function (vertex) {
      cb(vertex.name, vertex.value);
    });
  },

  /**
    @private
    @method didBecomeReady
  */
  didBecomeReady() {
    if (this.autoboot) {
      if (environment.hasDOM) {
        this.__deprecatedInstance__.setupEventDispatcher();
      }

      this.ready(); // user hook
      this.__deprecatedInstance__.startRouting();

      if (!Ember.testing) {
        // Eagerly name all classes that are already loaded
        Ember.Namespace.processAll();
        Ember.BOOTED = true;
      }

      this.resolve(this);
    }

    this._bootResolver.resolve();
  },

  /**
    Called when the Application has become ready.
    The call will be delayed until the DOM has become ready.

    @event ready
  */
  ready() { return this; },

  /**
    @deprecated Use 'Resolver' instead
    Set this to provide an alternate class to `Ember.DefaultResolver`


    @property resolver
  */
  resolver: null,

  /**
    Set this to provide an alternate class to `Ember.DefaultResolver`

    @property resolver
  */
  Resolver: null,

  // This method must be moved to the application instance object
  willDestroy() {
    Ember.BOOTED = false;
    this._bootPromise = null;
    this._bootResolver = null;
    this.__deprecatedInstance__.destroy();
  },

  initializer(options) {
    this.constructor.initializer(options);
  },

  /**
    @method then
    @private
    @deprecated
  */
<<<<<<< HEAD
  then: function() {
    Ember.deprecate(
      'Do not use `.then` on an instance of Ember.Application.  Please use the `.ready` hook instead.',
      false,
      { url: 'http://emberjs.com/guides/deprecations/#toc_code-then-code-on-ember-application' }
    );
=======
  then() {
    Ember.deprecate('Do not use `.then` on an instance of Ember.Application.  Please use the `.ready` hook instead.', false, { url: 'http://emberjs.com/guides/deprecations/#toc_deprecate-code-then-code-on-ember-application' });
>>>>>>> 03003966

    this._super(...arguments);
  }
});

if (Ember.FEATURES.isEnabled('ember-application-instance-initializers')) {
  Application.reopen({
    instanceInitializer(options) {
      this.constructor.instanceInitializer(options);
    }
  });

  Application.reopenClass({
    instanceInitializer: buildInitializerMethod('instanceInitializers', 'instance initializer')
  });
}

if (Ember.FEATURES.isEnabled('ember-application-visit')) {
  Application.reopen({
    /**
      Creates a new instance of the application and instructs it to route to the
      specified initial URL. This method returns a promise that will be resolved
      once rendering is complete. That promise is resolved with the instance.

      ```js
      App.visit('/users').then(function(instance) {
        var view = instance.view;
        view.appendTo('#qunit-test-fixtures');
      });
     ```

      @method visit
      @private
    */
    visit(url) {
      var instance = this.buildInstance();
      this.runInstanceInitializers(instance);

      var renderPromise = new Ember.RSVP.Promise(function(res, rej) {
        instance.didCreateRootView = function(view) {
          instance.view = view;
          res(instance);
        };
      });

      instance.overrideRouterLocation({ location: 'none' });

      return instance.handleURL(url).then(function() {
        return renderPromise;
      });
    }
  });
}

Application.reopenClass({
  initializers: create(null),
  instanceInitializers: create(null),

  /**
    Initializer receives an object which has the following attributes:
    `name`, `before`, `after`, `initialize`. The only required attribute is
    `initialize`, all others are optional.

    * `name` allows you to specify under which name the initializer is registered.
    This must be a unique name, as trying to register two initializers with the
    same name will result in an error.

    ```javascript
    Ember.Application.initializer({
      name: 'namedInitializer',

      initialize: function(container, application) {
        Ember.debug('Running namedInitializer!');
      }
    });
    ```

    * `before` and `after` are used to ensure that this initializer is ran prior
    or after the one identified by the value. This value can be a single string
    or an array of strings, referencing the `name` of other initializers.

    An example of ordering initializers, we create an initializer named `first`:

    ```javascript
    Ember.Application.initializer({
      name: 'first',

      initialize: function(container, application) {
        Ember.debug('First initializer!');
      }
    });

    // DEBUG: First initializer!
    ```

    We add another initializer named `second`, specifying that it should run
    after the initializer named `first`:

    ```javascript
    Ember.Application.initializer({
      name: 'second',
      after: 'first',

      initialize: function(container, application) {
        Ember.debug('Second initializer!');
      }
    });

    // DEBUG: First initializer!
    // DEBUG: Second initializer!
    ```

    Afterwards we add a further initializer named `pre`, this time specifying
    that it should run before the initializer named `first`:

    ```javascript
    Ember.Application.initializer({
      name: 'pre',
      before: 'first',

      initialize: function(container, application) {
        Ember.debug('Pre initializer!');
      }
    });

    // DEBUG: Pre initializer!
    // DEBUG: First initializer!
    // DEBUG: Second initializer!
    ```

    Finally we add an initializer named `post`, specifying it should run after
    both the `first` and the `second` initializers:

    ```javascript
    Ember.Application.initializer({
      name: 'post',
      after: ['first', 'second'],

      initialize: function(container, application) {
        Ember.debug('Post initializer!');
      }
    });

    // DEBUG: Pre initializer!
    // DEBUG: First initializer!
    // DEBUG: Second initializer!
    // DEBUG: Post initializer!
    ```

    * `initialize` is a callback function that receives two arguments, `container`
    and `application` on which you can operate.

    Example of using `container` to preload data into the store:

    ```javascript
    Ember.Application.initializer({
      name: 'preload-data',

      initialize: function(container, application) {
        var store = container.lookup('store:main');

        store.pushPayload(preloadedData);
      }
    });
    ```

    Example of using `application` to register an adapter:

    ```javascript
    Ember.Application.initializer({
      name: 'api-adapter',

      initialize: function(container, application) {
        application.register('api-adapter:main', ApiAdapter);
      }
    });
    ```

    @method initializer
    @param initializer {Object}
   */
  initializer: buildInitializerMethod('initializers', 'initializer'),

  /**
    This creates a registry with the default Ember naming conventions.

    It also configures the registry:

    * registered views are created every time they are looked up (they are
      not singletons)
    * registered templates are not factories; the registered value is
      returned directly.
    * the router receives the application as its `namespace` property
    * all controllers receive the router as their `target` and `controllers`
      properties
    * all controllers receive the application as their `namespace` property
    * the application view receives the application controller as its
      `controller` property
    * the application view receives the application template as its
      `defaultTemplate` property

    @private
    @method buildRegistry
    @static
    @param {Ember.Application} namespace the application for which to
      build the registry
    @return {Ember.Registry} the built registry
  */
  buildRegistry(namespace) {
    var registry = new Registry();

    registry.set = set;
    registry.resolver = resolverFor(namespace);
    registry.normalizeFullName = registry.resolver.normalize;
    registry.describe = registry.resolver.describe;
    registry.makeToString = registry.resolver.makeToString;

    registry.optionsForType('component', { singleton: false });
    registry.optionsForType('view', { singleton: false });
    registry.optionsForType('template', { instantiate: false });
    registry.optionsForType('helper', { instantiate: false });

    registry.register('application:main', namespace, { instantiate: false });

    registry.register('controller:basic', Controller, { instantiate: false });
    registry.register('controller:object', ObjectController, { instantiate: false });
    registry.register('controller:array', ArrayController, { instantiate: false });

    registry.register('renderer:-dom', { create() { return new Renderer(new DOMHelper()); } });

    registry.injection('view', 'renderer', 'renderer:-dom');
    registry.register('view:select', SelectView);
    registry.register('view:-outlet', OutletView);
<<<<<<< HEAD
=======

    registry.register('-view-registry:main', { create() { return {}; } });

    registry.injection('view', '_viewRegistry', '-view-registry:main');
>>>>>>> 03003966

    registry.register('view:default', _MetamorphView);
    registry.register('view:toplevel', EmberView.extend());

    registry.register('route:basic', Route, { instantiate: false });
    registry.register('event_dispatcher:main', EventDispatcher);

    registry.injection('router:main', 'namespace', 'application:main');
    registry.injection('view:-outlet', 'namespace', 'application:main');

    registry.register('location:auto', AutoLocation);
    registry.register('location:hash', HashLocation);
    registry.register('location:history', HistoryLocation);
    registry.register('location:none', NoneLocation);

    registry.injection('controller', 'target', 'router:main');
    registry.injection('controller', 'namespace', 'application:main');

    registry.register('-bucket-cache:main', BucketCache);
    registry.injection('router', '_bucketCache', '-bucket-cache:main');
    registry.injection('route', '_bucketCache', '-bucket-cache:main');
    registry.injection('controller', '_bucketCache', '-bucket-cache:main');

    registry.injection('route', 'router', 'router:main');

    // DEBUGGING
    registry.register('resolver-for-debugging:main', registry.resolver.__resolver__, { instantiate: false });
    registry.injection('container-debug-adapter:main', 'resolver', 'resolver-for-debugging:main');
    registry.injection('data-adapter:main', 'containerDebugAdapter', 'container-debug-adapter:main');
    // Custom resolver authors may want to register their own ContainerDebugAdapter with this key

    registry.register('container-debug-adapter:main', ContainerDebugAdapter);

    return registry;
  }
});

/**
  This function defines the default lookup rules for container lookups:

  * templates are looked up on `Ember.TEMPLATES`
  * other names are looked up on the application after classifying the name.
    For example, `controller:post` looks up `App.PostController` by default.
  * if the default lookup fails, look for registered classes on the container

  This allows the application to register default injections in the container
  that could be overridden by the normal naming convention.

  @private
  @method resolverFor
  @param {Ember.Namespace} namespace the namespace to look for classes
  @return {*} the resolved value for a given lookup
*/
function resolverFor(namespace) {
  Ember.deprecate(
    'Application.resolver is deprecated in favor of Application.Resolver',
    !namespace.get('resolver')
  );

  var ResolverClass = namespace.get('resolver') || namespace.get('Resolver') || DefaultResolver;
  var resolver = ResolverClass.create({
    namespace: namespace
  });

  function resolve(fullName) {
    return resolver.resolve(fullName);
  }

  resolve.describe = function(fullName) {
    return resolver.lookupDescription(fullName);
  };

  resolve.makeToString = function(factory, fullName) {
    return resolver.makeToString(factory, fullName);
  };

  resolve.normalize = function(fullName) {
    if (resolver.normalize) {
      return resolver.normalize(fullName);
    } else {
      Ember.deprecate('The Resolver should now provide a \'normalize\' function');
      return fullName;
    }
  };

  resolve.__resolver__ = resolver;

  return resolve;
}

function registerLibraries() {
  if (!librariesRegistered) {
    librariesRegistered = true;

    if (environment.hasDOM) {
      Ember.libraries.registerCoreLibrary('jQuery', jQuery().jquery);
    }
  }
}

function logLibraryVersions() {
  if (Ember.LOG_VERSION) {
    // we only need to see this once per Application#init
    Ember.LOG_VERSION = false;
    var libs = Ember.libraries._registry;

    var nameLengths = EnumerableUtils.map(libs, function(item) {
      return get(item, 'name.length');
    });

    var maxNameLength = Math.max.apply(this, nameLengths);

    Ember.debug('-------------------------------');
    for (var i = 0, l = libs.length; i < l; i++) {
      var lib = libs[i];
      var spaces = new Array(maxNameLength - lib.name.length + 1).join(' ');
      Ember.debug([lib.name, spaces, ' : ', lib.version].join(''));
    }
    Ember.debug('-------------------------------');
  }
}

function buildInitializerMethod(bucketName, humanName) {
  return function(initializer) {
    // If this is the first initializer being added to a subclass, we are going to reopen the class
    // to make sure we have a new `initializers` object, which extends from the parent class' using
    // prototypal inheritance. Without this, attempting to add initializers to the subclass would
    // pollute the parent class as well as other subclasses.
    if (this.superclass[bucketName] !== undefined && this.superclass[bucketName] === this[bucketName]) {
      var attrs = {};
      attrs[bucketName] = create(this[bucketName]);
      this.reopenClass(attrs);
    }

    Ember.assert("The " + humanName + " '" + initializer.name + "' has already been registered", !this[bucketName][initializer.name]);
    Ember.assert("An " + humanName + " cannot be registered without an initialize function", canInvoke(initializer, 'initialize'));
    Ember.assert("An " + humanName + " cannot be registered without a name property", initializer.name !== undefined);

    this[bucketName][initializer.name] = initializer;
  };
}

export default Application;<|MERGE_RESOLUTION|>--- conflicted
+++ resolved
@@ -774,17 +774,8 @@
     @private
     @deprecated
   */
-<<<<<<< HEAD
-  then: function() {
-    Ember.deprecate(
-      'Do not use `.then` on an instance of Ember.Application.  Please use the `.ready` hook instead.',
-      false,
-      { url: 'http://emberjs.com/guides/deprecations/#toc_code-then-code-on-ember-application' }
-    );
-=======
   then() {
     Ember.deprecate('Do not use `.then` on an instance of Ember.Application.  Please use the `.ready` hook instead.', false, { url: 'http://emberjs.com/guides/deprecations/#toc_deprecate-code-then-code-on-ember-application' });
->>>>>>> 03003966
 
     this._super(...arguments);
   }
@@ -1018,13 +1009,10 @@
     registry.injection('view', 'renderer', 'renderer:-dom');
     registry.register('view:select', SelectView);
     registry.register('view:-outlet', OutletView);
-<<<<<<< HEAD
-=======
 
     registry.register('-view-registry:main', { create() { return {}; } });
 
     registry.injection('view', '_viewRegistry', '-view-registry:main');
->>>>>>> 03003966
 
     registry.register('view:default', _MetamorphView);
     registry.register('view:toplevel', EmberView.extend());
