import EmberError from "ember-metal/error";

function visit(vertex, fn, visited, path) {
  var name = vertex.name;
  var vertices = vertex.incoming;
  var names = vertex.incomingNames;
  var len = names.length;
  var i;

  if (!visited) {
    visited = {};
  }
  if (!path) {
    path = [];
  }
  if (visited.hasOwnProperty(name)) {
    return;
  }
  path.push(name);
  visited[name] = true;
  for (i = 0; i < len; i++) {
    visit(vertices[names[i]], fn, visited, path);
  }
  fn(vertex, path);
  path.pop();
}


/**
 * DAG stands for Directed acyclic graph.
 *
 * It is used to build a graph of dependencies checking that there isn't circular
 * dependencies. p.e Registering initializers with a certain precedence order.
 *
 * @class DAG
 * @constructor
 */
function DAG() {
  this.names = [];
  this.vertices = Object.create(null);
}

/**
<<<<<<< HEAD
=======
 * DAG Vertex
 *
 * @class Vertex
 * @constructor
 */

function Vertex(name) {
  this.name = name;
  this.incoming = {};
  this.incomingNames = [];
  this.hasOutgoing = false;
  this.value = null;
}

/**
>>>>>>> 6943ac5d
 * Adds a vertex entry to the graph unless it is already added.
 *
 * @private
 * @method add
 * @param {String} name The name of the vertex to add
 */
DAG.prototype.add = function(name) {
  if (!name) {
    throw new Error("Can't add Vertex without name");
  }
  if (this.vertices[name] !== undefined) {
    return this.vertices[name];
  }
  var vertex = new Vertex(name);
  this.vertices[name] = vertex;
  this.names.push(name);
  return vertex;
};

/**
 * Adds a vertex to the graph and sets its value.
 *
 * @private
 * @method map
 * @param {String} name The name of the vertex.
 * @param         value The value to put in the vertex.
 */
DAG.prototype.map = function(name, value) {
  this.add(name).value = value;
};

/**
 * Connects the vertices with the given names, adding them to the graph if
 * necesary, only if this does not produce is any circular dependency.
 *
 * @private
 * @method addEdge
 * @param {String} fromName The name the vertex where the edge starts.
 * @param {String} toName The name the vertex where the edge ends.
 */
DAG.prototype.addEdge = function(fromName, toName) {
  if (!fromName || !toName || fromName === toName) {
    return;
  }
  var from = this.add(fromName);
  var to = this.add(toName);
  if (to.incoming.hasOwnProperty(fromName)) {
    return;
  }
  function checkCycle(vertex, path) {
    if (vertex.name === toName) {
      throw new EmberError("cycle detected: " + toName + " <- " + path.join(" <- "));
    }
  }
  visit(from, checkCycle);
  from.hasOutgoing = true;
  to.incoming[fromName] = from;
  to.incomingNames.push(fromName);
};

/**
 * Visits all the vertex of the graph calling the given function with each one,
 * ensuring that the vertices are visited respecting their precedence.
 *
 * @method  topsort
 * @param {Function} fn The function to be invoked on each vertex.
 */
DAG.prototype.topsort = function(fn) {
  var visited = {};
  var vertices = this.vertices;
  var names = this.names;
  var len = names.length;
  var i, vertex;

  for (i = 0; i < len; i++) {
    vertex = vertices[names[i]];
    if (!vertex.hasOutgoing) {
      visit(vertex, fn, visited);
    }
  }
};

/**
 * Adds a vertex with the given name and value to the graph and joins it with the
 * vertices referenced in _before_ and _after_. If there isn't vertices with those
 * names, they are added too.
 *
 * If either _before_ or _after_ are falsy/empty, the added vertex will not have
 * an incoming/outgoing edge.
 *
 * @method addEdges
 * @param {String} name The name of the vertex to be added.
 * @param         value The value of that vertex.
 * @param        before An string or array of strings with the names of the vertices before
 *                      which this vertex must be visited.
 * @param         after An string or array of strings with the names of the vertex after
 *                      which this vertex must be visited.
 *
 */
DAG.prototype.addEdges = function(name, value, before, after) {
  var i;
  this.map(name, value);
  if (before) {
    if (typeof before === 'string') {
      this.addEdge(name, before);
    } else {
      for (i = 0; i < before.length; i++) {
        this.addEdge(name, before[i]);
      }
    }
  }
  if (after) {
    if (typeof after === 'string') {
      this.addEdge(after, name);
    } else {
      for (i = 0; i < after.length; i++) {
        this.addEdge(after[i], name);
      }
    }
  }
};

export default DAG;<|MERGE_RESOLUTION|>--- conflicted
+++ resolved
@@ -41,8 +41,6 @@
 }
 
 /**
-<<<<<<< HEAD
-=======
  * DAG Vertex
  *
  * @class Vertex
@@ -58,7 +56,6 @@
 }
 
 /**
->>>>>>> 6943ac5d
  * Adds a vertex entry to the graph unless it is already added.
  *
  * @private
