--- conflicted
+++ resolved
@@ -9,13 +9,7 @@
   var lazyValue = new Stream(function() {
     return obj.foo;
   });
-<<<<<<< HEAD
-  var isEscaped = true;
-  var view = new SimpleBoundView(lazyValue, isEscaped);
-  view._morph = {
-=======
   var morph = {
->>>>>>> c68812cf
     setContent: function(newValue) {
       value = newValue;
     }
