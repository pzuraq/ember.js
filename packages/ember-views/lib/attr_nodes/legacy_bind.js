/**
@module ember
@submodule ember-htmlbars
*/

import AttrNode from "./attr_node";
import { fmt } from "ember-runtime/system/string";
import { typeOf } from "ember-metal/utils";
import { read } from "ember-metal/streams/utils";
import o_create from "ember-metal/platform/create";

function LegacyBindAttrNode(attrName, attrValue) {
  this.init(attrName, attrValue);
}

LegacyBindAttrNode.prototype = o_create(AttrNode.prototype);

LegacyBindAttrNode.prototype.render = function render(buffer) {
  this.isDirty = false;
  if (this.isDestroying) {
    return;
  }
  var value = read(this.attrValue);

  if (value === undefined) {
    value = null;
  }

<<<<<<< HEAD
  if (this.attrName === 'value' && value === null) {
    value = '';
  }

  Ember.assert(fmt("Attributes must be numbers, strings or booleans, not %@", [value]),
               value === null || value === undefined || type === 'number' || type === 'string' || type === 'boolean');
=======
  if ((this.attrName === 'value' || this.attrName === 'src') && value === null) {
    value = '';
  }
>>>>>>> 97b161b3

  Ember.assert(fmt("Attributes must be numbers, strings or booleans, not %@", [value]),
               value === null || value === undefined || typeOf(value) === 'number' || typeOf(value) === 'string' || typeOf(value) === 'boolean' || !!(value && value.toHTML));

  if (this.lastValue !== null || value !== null) {
    this._deprecateEscapedStyle(value);
    this._morph.setContent(value);
    this.lastValue = value;
  }
};

export default LegacyBindAttrNode;
<|MERGE_RESOLUTION|>--- conflicted
+++ resolved
@@ -26,18 +26,9 @@
     value = null;
   }
 
-<<<<<<< HEAD
-  if (this.attrName === 'value' && value === null) {
-    value = '';
-  }
-
-  Ember.assert(fmt("Attributes must be numbers, strings or booleans, not %@", [value]),
-               value === null || value === undefined || type === 'number' || type === 'string' || type === 'boolean');
-=======
   if ((this.attrName === 'value' || this.attrName === 'src') && value === null) {
     value = '';
   }
->>>>>>> 97b161b3
 
   Ember.assert(fmt("Attributes must be numbers, strings or booleans, not %@", [value]),
                value === null || value === undefined || typeOf(value) === 'number' || typeOf(value) === 'string' || typeOf(value) === 'boolean' || !!(value && value.toHTML));
