--- conflicted
+++ resolved
@@ -7,13 +7,10 @@
 import { computed } from 'ember-metal/computed';
 import { Mixin } from 'ember-metal/mixin';
 import { POST_INIT } from 'ember-runtime/system/core_object';
-<<<<<<< HEAD
 import isEnabled from 'ember-metal/features';
-=======
 import { symbol } from 'ember-metal/utils';
 
 const INIT_WAS_CALLED = symbol('INIT_WAS_CALLED');
->>>>>>> 256a2336
 
 import jQuery from 'ember-views/system/jquery';
 
