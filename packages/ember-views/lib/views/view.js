--- conflicted
+++ resolved
@@ -813,48 +813,10 @@
       if (output !== undefined) { buffer.push(output); }
     }
   },
-<<<<<<< HEAD
-
-  invokeForState: function(name) {
-    var stateName = this.state, args, fn;
-
-    // try to find the function for the state in the cache
-    if (fn = invokeForState[stateName][name]) {
-      args = a_slice.call(arguments);
-      args[0] = this;
-
-      return fn.apply(this, args);
-    }
-
-    // otherwise, find and cache the function for this state
-    var parent = this, states = parent.states, state;
-
-    while (states) {
-      state = states[stateName];
-
-      while (state) {
-        fn = state[name];
-
-        if (fn) {
-          invokeForState[stateName][name] = fn;
-
-          args = a_slice.call(arguments, 1);
-          args.unshift(this);
-
-          return fn.apply(this, args);
-        }
-
-        state = state.parentState;
-      }
-
-      states = states.parent;
-    }
-=======
   
   invokeForState: function(methodName, options) {
     var states = this.get('renderStates');
     return states.send(methodName, options);
->>>>>>> 91103de4
   },
 
   /**
