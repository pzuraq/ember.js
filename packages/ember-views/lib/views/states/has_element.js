--- conflicted
+++ resolved
@@ -29,13 +29,6 @@
   // once the view has been inserted into the DOM, rerendering is
   // deferred to allow bindings to synchronize.
   rerender(view) {
-<<<<<<< HEAD
-    if (view._root._morph && !view._elementInserted) {
-      throw new EmberError('Something you did caused a view to re-render after it rendered but before it was inserted into the DOM.');
-    }
-
-    run.scheduleOnce('render', view, '_rerender');
-=======
     view.renderer.ensureViewNotRendering(view);
 
     var renderNode = view._renderNode;
@@ -53,7 +46,6 @@
 
   cleanup(view) {
     view.currentState.destroyElement(view);
->>>>>>> 2615a955
   },
 
   // once the view is already in the DOM, destroying it removes it
