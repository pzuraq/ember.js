--- conflicted
+++ resolved
@@ -1,5 +1,3 @@
-/* global Node */
-
 import _default from "ember-views/views/states/default";
 import { create } from "ember-metal/platform";
 import merge from "ember-metal/merge";
@@ -11,41 +9,4 @@
 */
 var preRender = create(_default);
 
-<<<<<<< HEAD
-merge(preRender, {
-  // a view leaves the preRender state once its element has been
-  // created (createElement).
-  insertElement: function(view, fn) {
-    view.createElement();
-    var viewCollection = view.viewHierarchyCollection();
-
-    viewCollection.trigger('willInsertElement');
-
-    fn.call(view);
-
-    // We transition to `inDOM` if the element exists in the DOM
-    var element = view.get('element');
-    if (jQuery.contains(document.body, element)) {
-      viewCollection.transitionTo('inDOM', false);
-      viewCollection.trigger('didInsertElement');
-    }
-  },
-
-  renderToBufferIfNeeded: function(view, buffer) {
-    view.renderToBuffer(buffer);
-    return true;
-  },
-
-  empty: Ember.K,
-
-  setElement: function(view, value) {
-    if (value !== null) {
-      view._transitionTo('hasElement');
-    }
-    return value;
-  }
-});
-
-=======
->>>>>>> 6943ac5d
 export default preRender;