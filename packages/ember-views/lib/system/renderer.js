import Ember from "ember-metal/core";
import Renderer from 'ember-metal-views/renderer';
import create from 'ember-metal/platform/create';
import RenderBuffer from "ember-views/system/render_buffer";
import run from "ember-metal/run_loop";
<<<<<<< HEAD
import { set } from "ember-metal/property_set";
=======
>>>>>>> c68812cf
import { get } from "ember-metal/property_get";
import {
  _instrumentStart,
  subscribers
} from "ember-metal/instrumentation";

function EmberRenderer(domHelper, _destinedForDOM) {
  this._super$constructor(domHelper, _destinedForDOM);
  this.buffer = new RenderBuffer(domHelper);
}

EmberRenderer.prototype = create(Renderer.prototype);
EmberRenderer.prototype.constructor = EmberRenderer;
EmberRenderer.prototype._super$constructor = Renderer;

EmberRenderer.prototype.scheduleRender =
  function EmberRenderer_scheduleRender(ctx, fn) {
    return run.scheduleOnce('render', ctx, fn);
  };

EmberRenderer.prototype.cancelRender =
  function EmberRenderer_cancelRender(id) {
    run.cancel(id);
  };

EmberRenderer.prototype.createElement =
  function EmberRenderer_createElement(view, contextualElement) {
    // If this is the top-most view, start a new buffer. Otherwise,
    // create a new buffer relative to the original using the
    // provided buffer operation (for example, `insertAfter` will
    // insert a new buffer after the "parent buffer").
    var tagName = view.tagName;
<<<<<<< HEAD
    if (tagName === undefined) {
=======
    if (tagName !== null && typeof tagName === 'object' && tagName.isDescriptor) {
>>>>>>> c68812cf
      tagName = get(view, 'tagName');
      Ember.deprecate('In the future using a computed property to define tagName will not be permitted. That value will be respected, but changing it will not update the element.', !tagName);
    }
    var classNameBindings = view.classNameBindings;
    var taglessViewWithClassBindings = tagName === '' && (classNameBindings && classNameBindings.length > 0);

    if (tagName === null || tagName === undefined) {
      tagName = 'div';
    }

    Ember.assert('You cannot use `classNameBindings` on a tag-less view: ' + view.toString(), !taglessViewWithClassBindings);

    var buffer = view.buffer = this.buffer;
    buffer.reset(tagName, contextualElement);

    if (view.beforeRender) {
      view.beforeRender(buffer);
    }

    if (tagName !== '') {
      if (view.applyAttributesToBuffer) {
        view.applyAttributesToBuffer(buffer);
      }
      buffer.generateElement();
    }

    if (view.render) {
      view.render(buffer);
    }

    if (view.afterRender) {
      view.afterRender(buffer);
    }

    var element = buffer.element();

    view.buffer = null;
    if (element && element.nodeType === 1) {
      view.element = element;
    }
    return element;
  };

EmberRenderer.prototype.destroyView = function destroyView(view) {
  view.removedFromDOM = true;
  view.destroy();
};

EmberRenderer.prototype.childViews = function childViews(view) {
  return view._childViews;
};

Renderer.prototype.willCreateElement = function (view) {
  if (subscribers.length && view.instrumentDetails) {
    view._instrumentEnd = _instrumentStart('render.'+view.instrumentName, function viewInstrumentDetails() {
      var details = {};
      view.instrumentDetails(details);
      return details;
    });
  }
  if (view._transitionTo) {
    view._transitionTo('inBuffer');
  }
}; // inBuffer
Renderer.prototype.didCreateElement = function (view) {
  if (view._transitionTo) {
    view._transitionTo('hasElement');
  }
  if (view._instrumentEnd) {
    view._instrumentEnd();
  }
}; // hasElement
Renderer.prototype.willInsertElement = function (view) {
  if (this._destinedForDOM) {
    if (view.trigger) { view.trigger('willInsertElement'); }
  }
}; // will place into DOM
Renderer.prototype.didInsertElement = function (view) {
  if (view._transitionTo) {
    view._transitionTo('inDOM');
  }

  if (this._destinedForDOM) {
    if (view.trigger) { view.trigger('didInsertElement'); }
  }
}; // inDOM // placed into DOM

Renderer.prototype.willRemoveElement = function (view) {};

Renderer.prototype.willDestroyElement = function (view) {
  if (this._destinedForDOM) {
    if (view._willDestroyElement) {
      view._willDestroyElement();
    }
    if (view.trigger) {
      view.trigger('willDestroyElement');
      view.trigger('willClearRender');
    }
  }
};

Renderer.prototype.didDestroyElement = function (view) {
  view.element = null;
  if (view._transitionTo) {
    view._transitionTo('preRender');
  }
}; // element destroyed so view.destroy shouldn't try to remove it removedFromDOM

export default EmberRenderer;<|MERGE_RESOLUTION|>--- conflicted
+++ resolved
@@ -3,10 +3,6 @@
 import create from 'ember-metal/platform/create';
 import RenderBuffer from "ember-views/system/render_buffer";
 import run from "ember-metal/run_loop";
-<<<<<<< HEAD
-import { set } from "ember-metal/property_set";
-=======
->>>>>>> c68812cf
 import { get } from "ember-metal/property_get";
 import {
   _instrumentStart,
@@ -39,11 +35,7 @@
     // provided buffer operation (for example, `insertAfter` will
     // insert a new buffer after the "parent buffer").
     var tagName = view.tagName;
-<<<<<<< HEAD
-    if (tagName === undefined) {
-=======
     if (tagName !== null && typeof tagName === 'object' && tagName.isDescriptor) {
->>>>>>> c68812cf
       tagName = get(view, 'tagName');
       Ember.deprecate('In the future using a computed property to define tagName will not be permitted. That value will be respected, but changing it will not update the element.', !tagName);
     }
