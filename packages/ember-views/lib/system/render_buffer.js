/**
@module ember
@submodule ember-views
*/

import jQuery from "ember-views/system/jquery";
<<<<<<< HEAD
import {DOMHelper} from "morph";
=======
import { DOMHelper } from "morph";
>>>>>>> e996eacc
import Ember from "ember-metal/core";
import { create } from "ember-metal/platform";

// The HTML spec allows for "omitted start tags". These tags are optional
// when their intended child is the first thing in the parent tag. For
// example, this is a tbody start tag:
//
// <table>
//   <tbody>
//     <tr>
//
// The tbody may be omitted, and the browser will accept and render:
//
// <table>
//   <tr>
//
// However, the omitted start tag will still be added to the DOM. Here
// we test the string and context to see if the browser is about to
// perform this cleanup, but with a special allowance for disregarding
// <script tags. This disregarding of <script being the first child item
// may bend the offical spec a bit, and is only needed for Handlebars
// templates.
//
// http://www.whatwg.org/specs/web-apps/current-work/multipage/syntax.html#optional-tags
// describes which tags are omittable. The spec for tbody and colgroup
// explains this behavior:
//
// http://www.whatwg.org/specs/web-apps/current-work/multipage/tables.html#the-tbody-element
// http://www.whatwg.org/specs/web-apps/current-work/multipage/tables.html#the-colgroup-element
//
var omittedStartTagChildren = {
  tr: document.createElement('tbody'),
  col: document.createElement('colgroup')
};

var omittedStartTagChildTest = /(?:<script)*.*?<([\w:]+)/i;

function detectOmittedStartTag(string, contextualElement){
  // Omitted start tags are only inside table tags.
  if (contextualElement.tagName === 'TABLE') {
    var omittedStartTagChildMatch = omittedStartTagChildTest.exec(string);
    if (omittedStartTagChildMatch) {
      // It is already asserted that the contextual element is a table
      // and not the proper start tag. Just look up the start tag.
      return omittedStartTagChildren[omittedStartTagChildMatch[1].toLowerCase()];
    }
  }
}

function ClassSet() {
  this.seen = create(null);
  this.list = [];
}

ClassSet.prototype = {
  add: function(string) {
    if (this.seen[string] === true) { return; }
    this.seen[string] = true;

    this.list.push(string);
  }
};

var BAD_TAG_NAME_TEST_REGEXP = /[^a-zA-Z0-9\-]/;
var BAD_TAG_NAME_REPLACE_REGEXP = /[^a-zA-Z0-9\-]/g;

function stripTagName(tagName) {
  if (!tagName) {
    return tagName;
  }

  if (!BAD_TAG_NAME_TEST_REGEXP.test(tagName)) {
    return tagName;
  }

  return tagName.replace(BAD_TAG_NAME_REPLACE_REGEXP, '');
}

var BAD_CHARS_REGEXP = /&(?!\w+;)|[<>"'`]/g;
var POSSIBLE_CHARS_REGEXP = /[&<>"'`]/;

function escapeAttribute(value) {
  // Stolen shamelessly from Handlebars

  var escape = {
    "<": "&lt;",
    ">": "&gt;",
    '"': "&quot;",
    "'": "&#x27;",
    "`": "&#x60;"
  };

  var escapeChar = function(chr) {
    return escape[chr] || "&amp;";
  };

  var string = value.toString();

  if(!POSSIBLE_CHARS_REGEXP.test(string)) { return string; }
  return string.replace(BAD_CHARS_REGEXP, escapeChar);
}

// IE 6/7 have bugs around setting names on inputs during creation.
// From http://msdn.microsoft.com/en-us/library/ie/ms536389(v=vs.85).aspx:
// "To include the NAME attribute at run time on objects created with the createElement method, use the eTag."
var canSetNameOnInputs = (function() {
  var div = document.createElement('div');
  var el = document.createElement('input');

  el.setAttribute('name', 'foo');
  div.appendChild(el);

  return !!div.innerHTML.match('foo');
})();

/**
  `Ember.renderBuffer` gathers information regarding the view and generates the
  final representation. `Ember.renderBuffer` will generate HTML which can be pushed
  to the DOM.

   ```javascript
   var buffer = Ember.renderBuffer('div', contextualElement);
  ```

  @method renderBuffer
  @namespace Ember
  @param {String} tagName tag name (such as 'div' or 'p') used for the buffer
*/
export default function renderBuffer(tagName, contextualElement) {
  return new _RenderBuffer(tagName, contextualElement); // jshint ignore:line
}

function _RenderBuffer(tagName, contextualElement) {
  this.tagName = tagName;
  this._outerContextualElement = contextualElement;
  this.buffer = null;
  this.childViews = [];
  this.dom = new DOMHelper();
}

_RenderBuffer.prototype = {

  reset: function(tagName, contextualElement) {
    this.tagName = tagName;
    this.buffer = null;
    this._element = null;
    this._outerContextualElement = contextualElement;
    this.elementClasses = null;
    this.elementId = null;
    this.elementAttributes = null;
    this.elementProperties = null;
    this.elementTag = null;
    this.elementStyle = null;
    this.childViews.length = 0;
  },

  // The root view's element
  _element: null,

  // The root view's contextualElement
  _outerContextualElement: null,

  /**
    An internal set used to de-dupe class names when `addClass()` is
    used. After each call to `addClass()`, the `classes` property
    will be updated.

    @private
    @property elementClasses
    @type Array
    @default null
  */
  elementClasses: null,

  /**
    Array of class names which will be applied in the class attribute.

    You can use `setClasses()` to set this property directly. If you
    use `addClass()`, it will be maintained for you.

    @property classes
    @type Array
    @default null
  */
  classes: null,

  /**
    The id in of the element, to be applied in the id attribute.

    You should not set this property yourself, rather, you should use
    the `id()` method of `Ember.RenderBuffer`.

    @property elementId
    @type String
    @default null
  */
  elementId: null,

  /**
    A hash keyed on the name of the attribute and whose value will be
    applied to that attribute. For example, if you wanted to apply a
    `data-view="Foo.bar"` property to an element, you would set the
    elementAttributes hash to `{'data-view':'Foo.bar'}`.

    You should not maintain this hash yourself, rather, you should use
    the `attr()` method of `Ember.RenderBuffer`.

    @property elementAttributes
    @type Hash
    @default {}
  */
  elementAttributes: null,

  /**
    A hash keyed on the name of the properties and whose value will be
    applied to that property. For example, if you wanted to apply a
    `checked=true` property to an element, you would set the
    elementProperties hash to `{'checked':true}`.

    You should not maintain this hash yourself, rather, you should use
    the `prop()` method of `Ember.RenderBuffer`.

    @property elementProperties
    @type Hash
    @default {}
  */
  elementProperties: null,

  /**
    The tagname of the element an instance of `Ember.RenderBuffer` represents.

    Usually, this gets set as the first parameter to `Ember.RenderBuffer`. For
    example, if you wanted to create a `p` tag, then you would call

    ```javascript
    Ember.RenderBuffer('p', contextualElement)
    ```

    @property elementTag
    @type String
    @default null
  */
  elementTag: null,

  /**
    A hash keyed on the name of the style attribute and whose value will
    be applied to that attribute. For example, if you wanted to apply a
    `background-color:black;` style to an element, you would set the
    elementStyle hash to `{'background-color':'black'}`.

    You should not maintain this hash yourself, rather, you should use
    the `style()` method of `Ember.RenderBuffer`.

    @property elementStyle
    @type Hash
    @default {}
  */
  elementStyle: null,

  pushChildView: function (view) {
    var index = this.childViews.length;
    this.childViews[index] = view;
    this.push("<script id='morph-"+index+"' type='text/x-placeholder'>\x3C/script>");
  },

  hydrateMorphs: function (contextualElement) {
    var childViews = this.childViews;
    var el = this._element;
    for (var i=0,l=childViews.length; i<l; i++) {
      var childView = childViews[i];
      var ref = el.querySelector('#morph-'+i);

      Ember.assert('An error occured while setting up template bindings. Please check ' +
                   (childView && childView._parentView && childView._parentView._debugTemplateName ?
                        '"' + childView._parentView._debugTemplateName + '" template ' :
                        ''
                   )  + 'for invalid markup or bindings within HTML comments.',
                   ref);

      var parent = ref.parentNode;

      childView._morph = this.dom.insertMorphBefore(
        parent,
        ref,
        parent.nodeType === 1 ? parent : contextualElement
      );
      parent.removeChild(ref);
    }
  },

  /**
    Adds a string of HTML to the `RenderBuffer`.

    @method push
    @param {String} string HTML to push into the buffer
    @chainable
  */
  push: function(content) {
    if (this.buffer === null) {
      this.buffer = '';
    }
    this.buffer += content;
    return this;
  },

  /**
    Adds a class to the buffer, which will be rendered to the class attribute.

    @method addClass
    @param {String} className Class name to add to the buffer
    @chainable
  */
  addClass: function(className) {
    // lazily create elementClasses
    this.elementClasses = (this.elementClasses || new ClassSet());
    this.elementClasses.add(className);
    this.classes = this.elementClasses.list;

    return this;
  },

  setClasses: function(classNames) {
    this.elementClasses = null;
    var len = classNames.length;
    var i;
    for (i = 0; i < len; i++) {
      this.addClass(classNames[i]);
    }
  },

  /**
    Sets the elementID to be used for the element.

    @method id
    @param {String} id
    @chainable
  */
  id: function(id) {
    this.elementId = id;
    return this;
  },

  // duck type attribute functionality like jQuery so a render buffer
  // can be used like a jQuery object in attribute binding scenarios.

  /**
    Adds an attribute which will be rendered to the element.

    @method attr
    @param {String} name The name of the attribute
    @param {String} value The value to add to the attribute
    @chainable
    @return {Ember.RenderBuffer|String} this or the current attribute value
  */
  attr: function(name, value) {
    var attributes = this.elementAttributes = (this.elementAttributes || {});

    if (arguments.length === 1) {
      return attributes[name];
    } else {
      attributes[name] = value;
    }

    return this;
  },

  /**
    Remove an attribute from the list of attributes to render.

    @method removeAttr
    @param {String} name The name of the attribute
    @chainable
  */
  removeAttr: function(name) {
    var attributes = this.elementAttributes;
    if (attributes) { delete attributes[name]; }

    return this;
  },

  /**
    Adds a property which will be rendered to the element.

    @method prop
    @param {String} name The name of the property
    @param {String} value The value to add to the property
    @chainable
    @return {Ember.RenderBuffer|String} this or the current property value
  */
  prop: function(name, value) {
    var properties = this.elementProperties = (this.elementProperties || {});

    if (arguments.length === 1) {
      return properties[name];
    } else {
      properties[name] = value;
    }

    return this;
  },

  /**
    Remove an property from the list of properties to render.

    @method removeProp
    @param {String} name The name of the property
    @chainable
  */
  removeProp: function(name) {
    var properties = this.elementProperties;
    if (properties) { delete properties[name]; }

    return this;
  },

  /**
    Adds a style to the style attribute which will be rendered to the element.

    @method style
    @param {String} name Name of the style
    @param {String} value
    @chainable
  */
  style: function(name, value) {
    this.elementStyle = (this.elementStyle || {});

    this.elementStyle[name] = value;
    return this;
  },

  generateElement: function() {
    var tagName = this.tagName;
    var id = this.elementId;
    var classes = this.classes;
    var attrs = this.elementAttributes;
    var props = this.elementProperties;
    var style = this.elementStyle;
    var styleBuffer = '';
    var attr, prop, tagString;

    if (attrs && attrs.name && !canSetNameOnInputs) {
      // IE allows passing a tag to createElement. See note on `canSetNameOnInputs` above as well.
      tagString = '<'+stripTagName(tagName)+' name="'+escapeAttribute(attrs.name)+'">';
    } else {
      tagString = tagName;
    }

    var element = this.dom.createElement(tagString, this.outerContextualElement());
    var $element = jQuery(element);

    if (id) {
      this.dom.setAttribute(element, 'id', id);
      this.elementId = null;
    }
    if (classes) {
      this.dom.setAttribute(element, 'class', classes.join(' '));
      this.classes = null;
      this.elementClasses = null;
    }

    if (style) {
      for (prop in style) {
        if (style.hasOwnProperty(prop)) {
          styleBuffer += (prop + ':' + style[prop] + ';');
        }
      }

      this.dom.setAttribute(element, 'style', styleBuffer);

      this.elementStyle = null;
    }

    if (attrs) {
      for (attr in attrs) {
        if (attrs.hasOwnProperty(attr)) {
          this.dom.setAttribute(element, attr, attrs[attr]);
        }
      }

      this.elementAttributes = null;
    }

    if (props) {
      for (prop in props) {
        if (props.hasOwnProperty(prop)) {
          $element.prop(prop, props[prop]);
        }
      }

      this.elementProperties = null;
    }

    this._element = element;
  },

  /**
    @method element
    @return {DOMElement} The element corresponding to the generated HTML
      of this buffer
  */
  element: function() {
    var content = this.innerContent();
    if (content === null)  {
      return this._element;
    }

    var contextualElement = this.innerContextualElement(content);
    this.dom.detectNamespace(contextualElement);

    if (!this._element) {
      this._element = document.createDocumentFragment();
<<<<<<< HEAD
    }

    var nodes = this.dom.parseHTML(content, contextualElement);
    while (nodes[0]) {
      this._element.appendChild(nodes[0]);
    }
=======
    }

    var nodes = this.dom.parseHTML(content, contextualElement);
    while (nodes[0]) {
      this._element.appendChild(nodes[0]);
    }
>>>>>>> e996eacc
    this.hydrateMorphs(contextualElement);

    return this._element;
  },

  /**
    Generates the HTML content for this buffer.

    @method string
    @return {String} The generated HTML
  */
  string: function() {
    if (this._element) {
      // Firefox versions < 11 do not have support for element.outerHTML.
      var thisElement = this.element();
      var outerHTML = thisElement.outerHTML;
      if (typeof outerHTML === 'undefined') {
        return jQuery('<div/>').append(thisElement).html();
      }
      return outerHTML;
    } else {
      return this.innerString();
    }
  },

  outerContextualElement: function() {
    if (!this._outerContextualElement) {
      Ember.deprecate("The render buffer expects an outer contextualElement to exist." +
                      " This ensures DOM that requires context is correctly generated (tr, SVG tags)." +
                      " Defaulting to document.body, but this will be removed in the future");
      this.outerContextualElement = document.body;
    }
    return this._outerContextualElement;
  },

  innerContextualElement: function(html) {
    var innerContextualElement;
    if (this._element && this._element.nodeType === 1) {
      innerContextualElement = this._element;
    } else {
      innerContextualElement = this.outerContextualElement();
    }

    var omittedStartTag;
    if (html) {
      omittedStartTag = detectOmittedStartTag(html, innerContextualElement);
    }
    return omittedStartTag || innerContextualElement;
  },

  innerString: function() {
    var content = this.innerContent();
    if (content && !content.nodeType) {
      return content;
    }
  },

  innerContent: function() {
    return this.buffer;
  }
};<|MERGE_RESOLUTION|>--- conflicted
+++ resolved
@@ -4,11 +4,7 @@
 */
 
 import jQuery from "ember-views/system/jquery";
-<<<<<<< HEAD
-import {DOMHelper} from "morph";
-=======
 import { DOMHelper } from "morph";
->>>>>>> e996eacc
 import Ember from "ember-metal/core";
 import { create } from "ember-metal/platform";
 
@@ -520,21 +516,12 @@
 
     if (!this._element) {
       this._element = document.createDocumentFragment();
-<<<<<<< HEAD
     }
 
     var nodes = this.dom.parseHTML(content, contextualElement);
     while (nodes[0]) {
       this._element.appendChild(nodes[0]);
     }
-=======
-    }
-
-    var nodes = this.dom.parseHTML(content, contextualElement);
-    while (nodes[0]) {
-      this._element.appendChild(nodes[0]);
-    }
->>>>>>> e996eacc
     this.hydrateMorphs(contextualElement);
 
     return this._element;
