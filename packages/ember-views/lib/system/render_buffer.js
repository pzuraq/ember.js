--- conflicted
+++ resolved
@@ -5,14 +5,9 @@
 
 import jQuery from "ember-views/system/jquery";
 import Ember from "ember-metal/core";
-<<<<<<< HEAD
-import { create } from "ember-metal/platform";
-import { normalizeProperty } from "morph/dom-helper/prop";
-=======
 import o_create from 'ember-metal/platform/create';
 import { normalizeProperty } from "dom-helper/prop";
 import { canSetNameOnInputs } from "ember-views/system/platform";
->>>>>>> c68812cf
 
 // The HTML spec allows for "omitted start tags". These tags are optional
 // when their intended child is the first thing in the parent tag. For
@@ -539,10 +534,7 @@
         this._element.appendChild(nodes[0]);
       }
     }
-<<<<<<< HEAD
-=======
-
->>>>>>> c68812cf
+
     // This should only happen with legacy string buffers
     if (this.childViews.length > 0) {
       this.hydrateMorphs(contextualElement);
