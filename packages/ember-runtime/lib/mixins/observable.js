/**
@module ember
@submodule ember-runtime
*/
import Ember from "ember-metal/core"; // Ember.assert

import {
  get,
  getWithDefault
} from "ember-metal/property_get";
import { set } from "ember-metal/property_set";
import getProperties from "ember-metal/get_properties";
import setProperties from "ember-metal/set_properties";
import { Mixin } from "ember-metal/mixin";
import { hasListeners } from "ember-metal/events";
import {
  beginPropertyChanges,
  propertyWillChange,
  propertyDidChange,
  endPropertyChanges
} from "ember-metal/property_events";
import {
  addObserver,
  addBeforeObserver,
  removeObserver,
  observersFor
} from "ember-metal/observer";
import { cacheFor } from "ember-metal/computed";
import isNone from "ember-metal/is_none";

/**
  ## Overview

  This mixin provides properties and property observing functionality, core
  features of the Ember object model.

  Properties and observers allow one object to observe changes to a
  property on another object. This is one of the fundamental ways that
  models, controllers and views communicate with each other in an Ember
  application.

  Any object that has this mixin applied can be used in observer
  operations. That includes `Ember.Object` and most objects you will
  interact with as you write your Ember application.

  Note that you will not generally apply this mixin to classes yourself,
  but you will use the features provided by this module frequently, so it
  is important to understand how to use it.

  ## Using `get()` and `set()`

  Because of Ember's support for bindings and observers, you will always
  access properties using the get method, and set properties using the
  set method. This allows the observing objects to be notified and
  computed properties to be handled properly.

  More documentation about `get` and `set` are below.

  ## Observing Property Changes

  You typically observe property changes simply by adding the `observes`
  call to the end of your method declarations in classes that you write.
  For example:

  ```javascript
  Ember.Object.extend({
    valueObserver: function() {
      // Executes whenever the "value" property changes
    }.observes('value')
  });
  ```

  Although this is the most common way to add an observer, this capability
  is actually built into the `Ember.Object` class on top of two methods
  defined in this mixin: `addObserver` and `removeObserver`. You can use
  these two methods to add and remove observers yourself if you need to
  do so at runtime.

  To add an observer for a property, call:

  ```javascript
  object.addObserver('propertyKey', targetObject, targetAction)
  ```

  This will call the `targetAction` method on the `targetObject` whenever
  the value of the `propertyKey` changes.

  Note that if `propertyKey` is a computed property, the observer will be
  called when any of the property dependencies are changed, even if the
  resulting value of the computed property is unchanged. This is necessary
  because computed properties are not computed until `get` is called.

  @class Observable
  @namespace Ember
*/
export default Mixin.create({

  /**
    Retrieves the value of a property from the object.

    This method is usually similar to using `object[keyName]` or `object.keyName`,
    however it supports both computed properties and the unknownProperty
    handler.

    Because `get` unifies the syntax for accessing all these kinds
    of properties, it can make many refactorings easier, such as replacing a
    simple property with a computed property, or vice versa.

    ### Computed Properties

    Computed properties are methods defined with the `property` modifier
    declared at the end, such as:

    ```javascript
    fullName: function() {
      return this.get('firstName') + ' ' + this.get('lastName');
    }.property('firstName', 'lastName')
    ```

    When you call `get` on a computed property, the function will be
    called and the return value will be returned instead of the function
    itself.

    ### Unknown Properties

    Likewise, if you try to call `get` on a property whose value is
    `undefined`, the `unknownProperty()` method will be called on the object.
    If this method returns any value other than `undefined`, it will be returned
    instead. This allows you to implement "virtual" properties that are
    not defined upfront.

    @method get
    @param {String} keyName The property to retrieve
    @return {Object} The property value or undefined.
  */
  get(keyName) {
    return get(this, keyName);
  },

  /**
    To get the values of multiple properties at once, call `getProperties`
    with a list of strings or an array:

    ```javascript
    record.getProperties('firstName', 'lastName', 'zipCode');
    // { firstName: 'John', lastName: 'Doe', zipCode: '10011' }
    ```

    is equivalent to:

    ```javascript
    record.getProperties(['firstName', 'lastName', 'zipCode']);
    // { firstName: 'John', lastName: 'Doe', zipCode: '10011' }
    ```

    @method getProperties
    @param {String...|Array} list of keys to get
    @return {Hash}
  */
  getProperties(...args) {
    return getProperties.apply(null, [this].concat(args));
  },

  /**
    Sets the provided key or path to the value.

    This method is generally very similar to calling `object[key] = value` or
    `object.key = value`, except that it provides support for computed
    properties, the `setUnknownProperty()` method and property observers.

    ### Computed Properties

    If you try to set a value on a key that has a computed property handler
    defined (see the `get()` method for an example), then `set()` will call
    that method, passing both the value and key instead of simply changing
    the value itself. This is useful for those times when you need to
    implement a property that is composed of one or more member
    properties.

    ### Unknown Properties

    If you try to set a value on a key that is undefined in the target
    object, then the `setUnknownProperty()` handler will be called instead. This
    gives you an opportunity to implement complex "virtual" properties that
    are not predefined on the object. If `setUnknownProperty()` returns
    undefined, then `set()` will simply set the value on the object.

    ### Property Observers

    In addition to changing the property, `set()` will also register a property
    change with the object. Unless you have placed this call inside of a
    `beginPropertyChanges()` and `endPropertyChanges(),` any "local" observers
    (i.e. observer methods declared on the same object), will be called
    immediately. Any "remote" observers (i.e. observer methods declared on
    another object) will be placed in a queue and called at a later time in a
    coalesced manner.

    ### Chaining

    In addition to property changes, `set()` returns the value of the object
    itself so you can do chaining like this:

    ```javascript
    record.set('firstName', 'Charles').set('lastName', 'Jolley');
    ```

    @method set
    @param {String} keyName The property to set
    @param {Object} value The value to set or `null`.
    @return {Ember.Observable}
  */
  set(keyName, value) {
    set(this, keyName, value);
    return this;
  },


  /**
    Sets a list of properties at once. These properties are set inside
    a single `beginPropertyChanges` and `endPropertyChanges` batch, so
    observers will be buffered.

    ```javascript
    record.setProperties({ firstName: 'Charles', lastName: 'Jolley' });
    ```

    @method setProperties
    @param {Hash} hash the hash of keys and values to set
    @return {Ember.Observable}
  */
  setProperties(hash) {
    return setProperties(this, hash);
  },

  /**
    Begins a grouping of property changes.

    You can use this method to group property changes so that notifications
    will not be sent until the changes are finished. If you plan to make a
    large number of changes to an object at one time, you should call this
    method at the beginning of the changes to begin deferring change
    notifications. When you are done making changes, call
    `endPropertyChanges()` to deliver the deferred change notifications and end
    deferring.

    @method beginPropertyChanges
    @return {Ember.Observable}
  */
  beginPropertyChanges() {
    beginPropertyChanges();
    return this;
  },

  /**
    Ends a grouping of property changes.

    You can use this method to group property changes so that notifications
    will not be sent until the changes are finished. If you plan to make a
    large number of changes to an object at one time, you should call
    `beginPropertyChanges()` at the beginning of the changes to defer change
    notifications. When you are done making changes, call this method to
    deliver the deferred change notifications and end deferring.

    @method endPropertyChanges
    @return {Ember.Observable}
  */
  endPropertyChanges() {
    endPropertyChanges();
    return this;
  },

  /**
    Notify the observer system that a property is about to change.

    Sometimes you need to change a value directly or indirectly without
    actually calling `get()` or `set()` on it. In this case, you can use this
    method and `propertyDidChange()` instead. Calling these two methods
    together will notify all observers that the property has potentially
    changed value.

    Note that you must always call `propertyWillChange` and `propertyDidChange`
    as a pair. If you do not, it may get the property change groups out of
    order and cause notifications to be delivered more often than you would
    like.

    @method propertyWillChange
    @param {String} keyName The property key that is about to change.
    @return {Ember.Observable}
  */
  propertyWillChange(keyName) {
    propertyWillChange(this, keyName);
    return this;
  },

  /**
    Notify the observer system that a property has just changed.

    Sometimes you need to change a value directly or indirectly without
    actually calling `get()` or `set()` on it. In this case, you can use this
    method and `propertyWillChange()` instead. Calling these two methods
    together will notify all observers that the property has potentially
    changed value.

    Note that you must always call `propertyWillChange` and `propertyDidChange`
    as a pair. If you do not, it may get the property change groups out of
    order and cause notifications to be delivered more often than you would
    like.

    @method propertyDidChange
    @param {String} keyName The property key that has just changed.
    @return {Ember.Observable}
  */
  propertyDidChange(keyName) {
    propertyDidChange(this, keyName);
    return this;
  },

  /**
    Convenience method to call `propertyWillChange` and `propertyDidChange` in
    succession.

    @method notifyPropertyChange
    @param {String} keyName The property key to be notified about.
    @return {Ember.Observable}
  */
  notifyPropertyChange(keyName) {
    this.propertyWillChange(keyName);
    this.propertyDidChange(keyName);
    return this;
  },

<<<<<<< HEAD
  addBeforeObserver: function(key, target, method) {
    Ember.deprecate(
      'Before observers are deprecated and will be removed in a future release. If you want to keep track of previous values you have to implement it yourself.',
      false,
      { url: 'http://emberjs.com/guides/deprecations/#toc_beforeobserver' }
    );
=======
  addBeforeObserver(key, target, method) {
    Ember.deprecate('Before observers are deprecated and will be removed in a future release. If you want to keep track of previous values you have to implement it yourself.', false, { url: 'http://emberjs.com/guides/deprecations/#toc_deprecate-beforeobservers' });
>>>>>>> 03003966
    addBeforeObserver(this, key, target, method);
  },

  /**
    Adds an observer on a property.

    This is the core method used to register an observer for a property.

    Once you call this method, any time the key's value is set, your observer
    will be notified. Note that the observers are triggered any time the
    value is set, regardless of whether it has actually changed. Your
    observer should be prepared to handle that.

    You can also pass an optional context parameter to this method. The
    context will be passed to your observer method whenever it is triggered.
    Note that if you add the same target/method pair on a key multiple times
    with different context parameters, your observer will only be called once
    with the last context you passed.

    ### Observer Methods

    Observer methods you pass should generally have the following signature if
    you do not pass a `context` parameter:

    ```javascript
    fooDidChange: function(sender, key, value, rev) { };
    ```

    The sender is the object that changed. The key is the property that
    changes. The value property is currently reserved and unused. The rev
    is the last property revision of the object when it changed, which you can
    use to detect if the key value has really changed or not.

    If you pass a `context` parameter, the context will be passed before the
    revision like so:

    ```javascript
    fooDidChange: function(sender, key, value, context, rev) { };
    ```

    Usually you will not need the value, context or revision parameters at
    the end. In this case, it is common to write observer methods that take
    only a sender and key value as parameters or, if you aren't interested in
    any of these values, to write an observer that has no parameters at all.

    @method addObserver
    @param {String} key The key to observer
    @param {Object} target The target object to invoke
    @param {String|Function} method The method to invoke.
  */
  addObserver(key, target, method) {
    addObserver(this, key, target, method);
  },

  /**
    Remove an observer you have previously registered on this object. Pass
    the same key, target, and method you passed to `addObserver()` and your
    target will no longer receive notifications.

    @method removeObserver
    @param {String} key The key to observer
    @param {Object} target The target object to invoke
    @param {String|Function} method The method to invoke.
  */
  removeObserver(key, target, method) {
    removeObserver(this, key, target, method);
  },

  /**
    Returns `true` if the object currently has observers registered for a
    particular key. You can use this method to potentially defer performing
    an expensive action until someone begins observing a particular property
    on the object.

    @method hasObserverFor
    @param {String} key Key to check
    @return {Boolean}
  */
  hasObserverFor(key) {
    return hasListeners(this, key+':change');
  },

  /**
    Retrieves the value of a property, or a default value in the case that the
    property returns `undefined`.

    ```javascript
    person.getWithDefault('lastName', 'Doe');
    ```

    @method getWithDefault
    @param {String} keyName The name of the property to retrieve
    @param {Object} defaultValue The value to return if the property value is undefined
    @return {Object} The property value or the defaultValue.
  */
  getWithDefault(keyName, defaultValue) {
    return getWithDefault(this, keyName, defaultValue);
  },

  /**
    Set the value of a property to the current value plus some amount.

    ```javascript
    person.incrementProperty('age');
    team.incrementProperty('score', 2);
    ```

    @method incrementProperty
    @param {String} keyName The name of the property to increment
    @param {Number} increment The amount to increment by. Defaults to 1
    @return {Number} The new property value
  */
  incrementProperty(keyName, increment) {
    if (isNone(increment)) { increment = 1; }
    Ember.assert("Must pass a numeric value to incrementProperty", (!isNaN(parseFloat(increment)) && isFinite(increment)));
    set(this, keyName, (parseFloat(get(this, keyName)) || 0) + increment);
    return get(this, keyName);
  },

  /**
    Set the value of a property to the current value minus some amount.

    ```javascript
    player.decrementProperty('lives');
    orc.decrementProperty('health', 5);
    ```

    @method decrementProperty
    @param {String} keyName The name of the property to decrement
    @param {Number} decrement The amount to decrement by. Defaults to 1
    @return {Number} The new property value
  */
  decrementProperty(keyName, decrement) {
    if (isNone(decrement)) { decrement = 1; }
    Ember.assert("Must pass a numeric value to decrementProperty", (!isNaN(parseFloat(decrement)) && isFinite(decrement)));
    set(this, keyName, (get(this, keyName) || 0) - decrement);
    return get(this, keyName);
  },

  /**
    Set the value of a boolean property to the opposite of its
    current value.

    ```javascript
    starship.toggleProperty('warpDriveEngaged');
    ```

    @method toggleProperty
    @param {String} keyName The name of the property to toggle
    @return {Object} The new property value
  */
  toggleProperty(keyName) {
    set(this, keyName, !get(this, keyName));
    return get(this, keyName);
  },

  /**
    Returns the cached value of a computed property, if it exists.
    This allows you to inspect the value of a computed property
    without accidentally invoking it if it is intended to be
    generated lazily.

    @method cacheFor
    @param {String} keyName
    @return {Object} The cached value of the computed property, if any
  */
  cacheFor(keyName) {
    return cacheFor(this, keyName);
  },

  // intended for debugging purposes
  observersForKey(keyName) {
    return observersFor(this, keyName);
  }
});<|MERGE_RESOLUTION|>--- conflicted
+++ resolved
@@ -329,17 +329,8 @@
     return this;
   },
 
-<<<<<<< HEAD
-  addBeforeObserver: function(key, target, method) {
-    Ember.deprecate(
-      'Before observers are deprecated and will be removed in a future release. If you want to keep track of previous values you have to implement it yourself.',
-      false,
-      { url: 'http://emberjs.com/guides/deprecations/#toc_beforeobserver' }
-    );
-=======
   addBeforeObserver(key, target, method) {
     Ember.deprecate('Before observers are deprecated and will be removed in a future release. If you want to keep track of previous values you have to implement it yourself.', false, { url: 'http://emberjs.com/guides/deprecations/#toc_deprecate-beforeobservers' });
->>>>>>> 03003966
     addBeforeObserver(this, key, target, method);
   },
 
