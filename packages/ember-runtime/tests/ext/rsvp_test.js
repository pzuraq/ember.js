/* global Promise:true */

import run from "ember-metal/run_loop";
import RSVP from "ember-runtime/ext/rsvp";

QUnit.module('Ember.RSVP');

test('Ensure that errors thrown from within a promise are sent to the console', function(){
  var error = new Error('Error thrown in a promise for testing purposes.');

  try {
    run(function(){
      new RSVP.Promise(function(resolve, reject){
        throw error;
      });
    });
    ok(false, 'expected assertion to be thrown');
  } catch (e) {
    equal(e, error, "error was re-thrown");
  }
});

var asyncStarted = 0;
var asyncEnded = 0;
var Promise = RSVP.Promise;

var EmberTest;
var EmberTesting;

QUnit.module("Deferred RSVP's async + Testing", {
  setup: function() {
    EmberTest = Ember.Test;
    EmberTesting = Ember.testing;

    Ember.Test = {
      adapter: {
        asyncStart: function() {
          asyncStarted++;
          QUnit.stop();
        },
        asyncEnd: function() {
          asyncEnded++;
          QUnit.start();
        }
      }
    };
  },
  teardown: function() {
    asyncStarted = 0;
    asyncEnded = 0;

    Ember.testing = EmberTesting;
    Ember.Test =  EmberTest;
  }
});

test("given `Ember.testing = true`, correctly informs the test suite about async steps", function() {
  expect(19);

  ok(!run.currentRunLoop, 'expect no run-loop');

  Ember.testing = true;

  equal(asyncStarted, 0);
  equal(asyncEnded, 0);

  var user = Promise.resolve({
    name: 'tomster'
  });

  equal(asyncStarted, 0);
  equal(asyncEnded, 0);

  user.then(function(user){
    equal(asyncStarted, 1);
    equal(asyncEnded, 1);

    equal(user.name, 'tomster');

    return Promise.resolve(1).then(function(){
      equal(asyncStarted, 1);
      equal(asyncEnded, 1);
    });

  }).then(function(){
    equal(asyncStarted, 1);
    equal(asyncEnded, 1);

    return new Promise(function(resolve){
      QUnit.stop(); // raw async, we must inform the test framework manually
      setTimeout(function(){
        QUnit.start(); // raw async, we must inform the test framework manually

        equal(asyncStarted, 1);
        equal(asyncEnded, 1);

        resolve({
          name: 'async tomster'
        });

        equal(asyncStarted, 2);
        equal(asyncEnded, 1);
      }, 0);
    });
  }).then(function(user){
    equal(user.name, 'async tomster');
    equal(asyncStarted, 2);
    equal(asyncEnded, 2);
  });
});

test('TransitionAborted errors are not re-thrown', function() {
  expect(1);
  var fakeTransitionAbort = { name: 'TransitionAborted' };

  run(RSVP, 'reject', fakeTransitionAbort);

  ok(true, 'did not throw an error when dealing with TransitionAborted');
<<<<<<< HEAD
=======
});

test('rejections like jqXHR which have errorThrown property work', function() {
  expect(2);

  var wasEmberTesting = Ember.testing;
  var wasOnError      = Ember.onerror;

  try {
    Ember.testing = false;
    Ember.onerror = function(error) {
      equal(error, actualError, 'expected the real error on the jqXHR');
      equal(error.__reason_with_error_thrown__, jqXHR, 'also retains a helpful reference to the rejection reason');
    };

    var actualError = new Error("OMG what really happened");
    var jqXHR = {
      errorThrown: actualError
    };

    run(RSVP, 'reject', jqXHR);
  } finally {
    Ember.onerror = wasOnError;
    Ember.testing = wasEmberTesting ;
  }
>>>>>>> fb30082a
});<|MERGE_RESOLUTION|>--- conflicted
+++ resolved
@@ -116,8 +116,6 @@
   run(RSVP, 'reject', fakeTransitionAbort);
 
   ok(true, 'did not throw an error when dealing with TransitionAborted');
-<<<<<<< HEAD
-=======
 });
 
 test('rejections like jqXHR which have errorThrown property work', function() {
@@ -143,5 +141,4 @@
     Ember.onerror = wasOnError;
     Ember.testing = wasEmberTesting ;
   }
->>>>>>> fb30082a
 });