import isBlank from 'ember-metal/is_blank';

/**
  A value is present if it not `isBlank`.

  ```javascript
  Ember.isPresent();                // false
  Ember.isPresent(null);            // false
  Ember.isPresent(undefined);       // false
  Ember.isPresent('');              // false
  Ember.isPresent([]);              // false
  Ember.isPresent('\n\t');          // false
  Ember.isPresent('  ');            // false
  Ember.isPresent({});              // true
  Ember.isPresent('\n\t Hello');    // true
  Ember.isPresent('Hello world');   // true
  Ember.isPresent([1,2,3]);         // true
  ```

<<<<<<< HEAD
    @method isPresent
    @for Ember
    @param {Object} obj Value to test
    @return {Boolean}
    @since 1.8.0
    */
  isPresent = function isPresent(obj) {
    return !isBlank(obj);
  };
}

export default isPresent;
=======
  @method isPresent
  @for Ember
  @param {Object} obj Value to test
  @return {Boolean}
  @since 1.8.0
  */
export default function isPresent(obj) {
  return !isBlank(obj);
}
>>>>>>> c68812cf
<|MERGE_RESOLUTION|>--- conflicted
+++ resolved
@@ -17,20 +17,6 @@
   Ember.isPresent([1,2,3]);         // true
   ```
 
-<<<<<<< HEAD
-    @method isPresent
-    @for Ember
-    @param {Object} obj Value to test
-    @return {Boolean}
-    @since 1.8.0
-    */
-  isPresent = function isPresent(obj) {
-    return !isBlank(obj);
-  };
-}
-
-export default isPresent;
-=======
   @method isPresent
   @for Ember
   @param {Object} obj Value to test
@@ -39,5 +25,4 @@
   */
 export default function isPresent(obj) {
   return !isBlank(obj);
-}
->>>>>>> c68812cf
+}