--- conflicted
+++ resolved
@@ -2,12 +2,7 @@
 import { ComputedProperty } from "ember-metal/computed";
 import { AliasedProperty } from "ember-metal/alias";
 import { Descriptor } from "ember-metal/properties";
-<<<<<<< HEAD
-import { create } from "ember-metal/platform";
-import { meta } from "ember-metal/utils";
-=======
 import create from "ember-metal/platform/create";
->>>>>>> c68812cf
 
 /**
   Read-only property that returns the result of a container lookup.
@@ -29,12 +24,8 @@
 }
 
 function injectedPropertyGet(keyName) {
-<<<<<<< HEAD
-  var desc = meta(this).descs[keyName];
-=======
   var possibleDesc = this[keyName];
   var desc = (possibleDesc !== null && typeof possibleDesc === 'object' && possibleDesc.isDescriptor) ? possibleDesc : undefined;
->>>>>>> c68812cf
 
   Ember.assert("Attempting to lookup an injected property on an object " +
                "without a container, ensure that the object was " +
