--- conflicted
+++ resolved
@@ -4,18 +4,14 @@
   "summary": "SproutCore - JavaScript Application Framework",
   "homepage": "http://github.com/sproutcore/sproutcore20",
   "author": "Charles Jolley",
-  "version": "2.0.beta.3.1",
+  "version": "2.0.beta.3",
 
   "dependencies": {
     "spade":                 "~> 1.0.0",
     "sproutcore-runtime": "2.0.beta.3",
     "sproutcore-views": "2.0.beta.3",
     "sproutcore-handlebars": "2.0.beta.3",
-<<<<<<< HEAD
-    "sproutcore-handlebars-format": "~> 2.0.beta.3"
-=======
-    "sproutcore-handlebars-format": "2.0.beta.3.1"
->>>>>>> 286cea7e
+    "sproutcore-handlebars-format": "2.0.beta.3"
   },
 
   "directories": {
