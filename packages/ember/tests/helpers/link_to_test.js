var Router, App, AppView, templates, router, eventDispatcher, container;
var get = Ember.get, set = Ember.set, map = Ember.ArrayPolyfills.map;

function bootApplication() {
  router = container.lookup('router:main');
  Ember.run(App, 'advanceReadiness');
}

// IE includes the host name
function normalizeUrl(url) {
  return url.replace(/https?:\/\/[^\/]+/,'');
}

function compile(template) {
  return Ember.Handlebars.compile(template);
}

function shouldNotBeActive(selector) {
  checkActive(selector, false);
}

function shouldBeActive(selector) {
  checkActive(selector, true);
}

function checkActive(selector, active) {
  var classList = Ember.$(selector, '#qunit-fixture')[0].classList;
  equal(classList.contains('active'), active, selector + " active should be " + active.toString());

}

module("The {{link-to}} helper", {
  setup: function() {
    Ember.run(function() {
      App = Ember.Application.create({
        name: "App",
        rootElement: '#qunit-fixture'
      });

      App.deferReadiness();

      App.Router.reopen({
        location: 'none'
      });

      Router = App.Router;

      Ember.TEMPLATES.app = Ember.Handlebars.compile("{{outlet}}");
      Ember.TEMPLATES.index = Ember.Handlebars.compile("<h3>Home</h3>{{#link-to 'about' id='about-link'}}About{{/link-to}}{{#link-to 'index' id='self-link'}}Self{{/link-to}}");
      Ember.TEMPLATES.about = Ember.Handlebars.compile("<h3>About</h3>{{#link-to 'index' id='home-link'}}Home{{/link-to}}{{#link-to 'about' id='self-link'}}Self{{/link-to}}");
      Ember.TEMPLATES.item = Ember.Handlebars.compile("<h3>Item</h3><p>{{name}}</p>{{#link-to 'index' id='home-link'}}Home{{/link-to}}");

      AppView = Ember.View.extend({
        templateName: 'app'
      });

      container = App.__container__;

      container.register('view:app', AppView);
      container.register('router:main', Router);
    });
  },

  teardown: function() {
    Ember.run(function() { App.destroy(); });
    Ember.TEMPLATES = {};
  }
});

test("The {{link-to}} helper moves into the named route", function() {
  Router.map(function(match) {
    this.route("about");
  });

  bootApplication();

  Ember.run(function() {
    router.handleURL("/");
  });

  equal(Ember.$('h3:contains(Home)', '#qunit-fixture').length, 1, "The home template was rendered");
  equal(Ember.$('#self-link.active', '#qunit-fixture').length, 1, "The self-link was rendered with active class");
  equal(Ember.$('#about-link:not(.active)', '#qunit-fixture').length, 1, "The other link was rendered without active class");

  Ember.run(function() {
    Ember.$('#about-link', '#qunit-fixture').click();
  });

  equal(Ember.$('h3:contains(About)', '#qunit-fixture').length, 1, "The about template was rendered");
  equal(Ember.$('#self-link.active', '#qunit-fixture').length, 1, "The self-link was rendered with active class");
  equal(Ember.$('#home-link:not(.active)', '#qunit-fixture').length, 1, "The other link was rendered without active class");
});

test("The {{link-to}} helper supports URL replacement", function() {
  var setCount = 0,
      replaceCount = 0;

  Ember.TEMPLATES.index = Ember.Handlebars.compile("<h3>Home</h3>{{#link-to 'about' id='about-link' replace=true}}About{{/link-to}}");

  Router.reopen({
    location: Ember.NoneLocation.createWithMixins({
      setURL: function(path) {
        setCount++;
        set(this, 'path', path);
      },

      replaceURL: function(path) {
        replaceCount++;
        set(this, 'path', path);
      }
    })
  });

  Router.map(function() {
    this.route("about");
  });

  bootApplication();

  Ember.run(function() {
    router.handleURL("/");
  });

  equal(setCount, 0, 'precond: setURL has not been called');
  equal(replaceCount, 0, 'precond: replaceURL has not been called');

  Ember.run(function() {
    Ember.$('#about-link', '#qunit-fixture').click();
  });

  equal(setCount, 0, 'setURL should not be called');
  equal(replaceCount, 1, 'replaceURL should be called once');
});

test("the {{link-to}} helper doesn't add an href when the tagName isn't 'a'", function() {
  Ember.TEMPLATES.index = Ember.Handlebars.compile("{{#link-to 'about' id='about-link' tagName='div'}}About{{/link-to}}");

  Router.map(function() {
    this.route("about");
  });

  bootApplication();

  Ember.run(function() {
    router.handleURL("/");
  });

  equal(Ember.$('#about-link').attr('href'), undefined, "there is no href attribute");
});


test("the {{link-to}} applies a 'disabled' class when disabled", function () {
  Ember.TEMPLATES.index = Ember.Handlebars.compile('{{#link-to "about" id="about-link" disabledWhen="shouldDisable"}}About{{/link-to}}');
  App.IndexController = Ember.Controller.extend({
    shouldDisable: true
  });

  Router.map(function() {
    this.route("about");
  });

  bootApplication();

  Ember.run(function() {
    router.handleURL("/");
  });

  equal(Ember.$('#about-link.disabled', '#qunit-fixture').length, 1, "The link is disabled when its disabledWhen is true");
});

test("the {{link-to}} doesn't apply a 'disabled' class if disabledWhen is not provided", function () {
  Ember.TEMPLATES.index = Ember.Handlebars.compile('{{#link-to "about" id="about-link"}}About{{/link-to}}');

  Router.map(function() {
    this.route("about");
  });

  bootApplication();

  Ember.run(function() {
    router.handleURL("/");
  });

  ok(!Ember.$('#about-link', '#qunit-fixture').hasClass("disabled"), "The link is not disabled if disabledWhen not provided");
});

test("the {{link-to}} helper supports a custom disabledClass", function () {
  Ember.TEMPLATES.index = Ember.Handlebars.compile('{{#link-to "about" id="about-link" disabledWhen="shouldDisable" disabledClass="do-not-want"}}About{{/link-to}}');
  App.IndexController = Ember.Controller.extend({
    shouldDisable: true
  });

  Router.map(function() {
    this.route("about");
  });

  bootApplication();

  Ember.run(function() {
    router.handleURL("/");
  });

  equal(Ember.$('#about-link.do-not-want', '#qunit-fixture').length, 1, "The link can apply a custom disabled class");

});

test("the {{link-to}} helper does not respond to clicks when disabled", function () {
  Ember.TEMPLATES.index = Ember.Handlebars.compile('{{#link-to "about" id="about-link" disabledWhen="shouldDisable"}}About{{/link-to}}');
  App.IndexController = Ember.Controller.extend({
    shouldDisable: true
  });

  Router.map(function() {
    this.route("about");
  });

  bootApplication();

  Ember.run(function() {
    router.handleURL("/");
  });

  Ember.run(function() {
    Ember.$('#about-link', '#qunit-fixture').click();
  });

  equal(Ember.$('h3:contains(About)', '#qunit-fixture').length, 0, "Transitioning did not occur");
});

test("The {{link-to}} helper supports a custom activeClass", function() {
  Ember.TEMPLATES.index = Ember.Handlebars.compile("<h3>Home</h3>{{#link-to 'about' id='about-link'}}About{{/link-to}}{{#link-to 'index' id='self-link' activeClass='zomg-active'}}Self{{/link-to}}");

  Router.map(function() {
    this.route("about");
  });

  bootApplication();

  Ember.run(function() {
    router.handleURL("/");
  });

  equal(Ember.$('h3:contains(Home)', '#qunit-fixture').length, 1, "The home template was rendered");
  equal(Ember.$('#self-link.zomg-active', '#qunit-fixture').length, 1, "The self-link was rendered with active class");
  equal(Ember.$('#about-link:not(.active)', '#qunit-fixture').length, 1, "The other link was rendered without active class");
});

test("The {{link-to}} helper supports leaving off .index for nested routes", function() {
  Router.map(function() {
    this.resource("about", function() {
      this.route("item");
    });
  });

  Ember.TEMPLATES.about = compile("<h1>About</h1>{{outlet}}");
  Ember.TEMPLATES['about/index'] = compile("<div id='index'>Index</div>");
  Ember.TEMPLATES['about/item'] = compile("<div id='item'>{{#link-to 'about'}}About{{/link-to}}</div>");

  bootApplication();

  Ember.run(router, 'handleURL', '/about/item');

  equal(normalizeUrl(Ember.$('#item a', '#qunit-fixture').attr('href')), '/about');
});

test("The {{link-to}} helper supports custom, nested, currentWhen", function() {
  Router.map(function(match) {
    this.resource("index", { path: "/" }, function() {
      this.route("about");
    });

    this.route("item");
  });

  Ember.TEMPLATES.index = Ember.Handlebars.compile("<h3>Home</h3>{{outlet}}");
  Ember.TEMPLATES['index/about'] = Ember.Handlebars.compile("{{#link-to 'item' id='other-link' currentWhen='index'}}ITEM{{/link-to}}");

  bootApplication();

  Ember.run(function() {
    router.handleURL("/about");
  });

  equal(Ember.$('#other-link.active', '#qunit-fixture').length, 1, "The link is active since currentWhen is a parent route");
});

test("The {{link-to}} helper defaults to bubbling", function() {
  Ember.TEMPLATES.about = Ember.Handlebars.compile("<div {{action 'hide'}}>{{#link-to 'about.contact' id='about-contact'}}About{{/link-to}}</div>{{outlet}}");
  Ember.TEMPLATES['about/contact'] = Ember.Handlebars.compile("<h1 id='contact'>Contact</h1>");

  Router.map(function() {
    this.resource("about", function() {
      this.route("contact");
    });
  });

  var hidden = 0;

  App.AboutRoute = Ember.Route.extend({
    actions: {
      hide: function() {
        hidden++;
      }
    }
  });

  bootApplication();

  Ember.run(function() {
    router.handleURL("/about");
  });

  Ember.run(function() {
    Ember.$('#about-contact', '#qunit-fixture').click();
  });

  equal(Ember.$("#contact", "#qunit-fixture").text(), "Contact", "precond - the link worked");

  equal(hidden, 1, "The link bubbles");
});

test("The {{link-to}} helper supports bubbles=false", function() {
  Ember.TEMPLATES.about = Ember.Handlebars.compile("<div {{action 'hide'}}>{{#link-to 'about.contact' id='about-contact' bubbles=false}}About{{/link-to}}</div>{{outlet}}");
  Ember.TEMPLATES['about/contact'] = Ember.Handlebars.compile("<h1 id='contact'>Contact</h1>");

  Router.map(function() {
    this.resource("about", function() {
      this.route("contact");
    });
  });

  var hidden = 0;

  App.AboutRoute = Ember.Route.extend({
    actions: {
      hide: function() {
        hidden++;
      }
    }
  });

  bootApplication();

  Ember.run(function() {
    router.handleURL("/about");
  });

  Ember.run(function() {
    Ember.$('#about-contact', '#qunit-fixture').click();
  });

  equal(Ember.$("#contact", "#qunit-fixture").text(), "Contact", "precond - the link worked");

  equal(hidden, 0, "The link didn't bubble");
});

test("The {{link-to}} helper moves into the named route with context", function() {
  Router.map(function(match) {
    this.route("about");
    this.resource("item", { path: "/item/:id" });
  });

  Ember.TEMPLATES.about = Ember.Handlebars.compile("<h3>List</h3><ul>{{#each controller}}<li>{{#link-to 'item' this}}{{name}}{{/link-to}}<li>{{/each}}</ul>{{#link-to 'index' id='home-link'}}Home{{/link-to}}");

  App.AboutRoute = Ember.Route.extend({
    model: function() {
      return Ember.A([
        { id: "yehuda", name: "Yehuda Katz" },
        { id: "tom", name: "Tom Dale" },
        { id: "erik", name: "Erik Brynroflsson" }
      ]);
    }
  });

  App.ItemRoute = Ember.Route.extend({
    serialize: function(object) {
      return { id: object.id };
    }
  });

  bootApplication();

  Ember.run(function() {
    router.handleURL("/about");
  });

  equal(Ember.$('h3:contains(List)', '#qunit-fixture').length, 1, "The home template was rendered");
  equal(normalizeUrl(Ember.$('#home-link').attr('href')), '/', "The home link points back at /");

  Ember.run(function() {
    Ember.$('li a:contains(Yehuda)', '#qunit-fixture').click();
  });

  equal(Ember.$('h3:contains(Item)', '#qunit-fixture').length, 1, "The item template was rendered");
  equal(Ember.$('p', '#qunit-fixture').text(), "Yehuda Katz", "The name is correct");

  Ember.run(function() { Ember.$('#home-link').click(); });
  Ember.run(function() { Ember.$('#about-link').click(); });

  equal(normalizeUrl(Ember.$('li a:contains(Yehuda)').attr('href')), "/item/yehuda");
  equal(normalizeUrl(Ember.$('li a:contains(Tom)').attr('href')), "/item/tom");
  equal(normalizeUrl(Ember.$('li a:contains(Erik)').attr('href')), "/item/erik");

  Ember.run(function() {
    Ember.$('li a:contains(Erik)', '#qunit-fixture').click();
  });

  equal(Ember.$('h3:contains(Item)', '#qunit-fixture').length, 1, "The item template was rendered");
  equal(Ember.$('p', '#qunit-fixture').text(), "Erik Brynroflsson", "The name is correct");
});

test("The {{link-to}} helper binds some anchor html tag common attributes", function() {
  Ember.TEMPLATES.index = Ember.Handlebars.compile("<h3>Home</h3>{{#link-to 'index' id='self-link' title='title-attr' rel='rel-attr'}}Self{{/link-to}}");
  bootApplication();

  Ember.run(function() {
    router.handleURL("/");
  });

  var link = Ember.$('#self-link', '#qunit-fixture');
  equal(link.attr('title'), 'title-attr', "The self-link contains title attribute");
  equal(link.attr('rel'), 'rel-attr', "The self-link contains rel attribute");
});

test("The {{link-to}} helper accepts string/numeric arguments", function() {
  Router.map(function() {
    this.route('filter', { path: '/filters/:filter' });
    this.route('post',   { path: '/post/:post_id' });
    this.route('repo',   { path: '/repo/:owner/:name' });
  });

  App.FilterController = Ember.Controller.extend({
    filter: "unpopular",
    repo: Ember.Object.create({owner: 'ember', name: 'ember.js'}),
    post_id: 123
  });
  Ember.TEMPLATES.filter = compile('<p>{{filter}}</p>{{#link-to "filter" "unpopular" id="link"}}Unpopular{{/link-to}}{{#link-to "filter" filter id="path-link"}}Unpopular{{/link-to}}{{#link-to "post" post_id id="post-path-link"}}Post{{/link-to}}{{#link-to "post" 123 id="post-number-link"}}Post{{/link-to}}{{#link-to "repo" repo id="repo-object-link"}}Repo{{/link-to}}');

  Ember.TEMPLATES.index = compile(' ');

  bootApplication();

  Ember.run(function() { router.handleURL("/filters/popular"); });

  equal(normalizeUrl(Ember.$('#link', '#qunit-fixture').attr('href')), "/filters/unpopular");
  equal(normalizeUrl(Ember.$('#path-link', '#qunit-fixture').attr('href')), "/filters/unpopular");
  equal(normalizeUrl(Ember.$('#post-path-link', '#qunit-fixture').attr('href')), "/post/123");
  equal(normalizeUrl(Ember.$('#post-number-link', '#qunit-fixture').attr('href')), "/post/123");
  equal(normalizeUrl(Ember.$('#repo-object-link', '#qunit-fixture').attr('href')), "/repo/ember/ember.js");
});

test("The {{link-to}} helper unwraps controllers", function() {
  // The serialize hook is called thrice: once to generate the href for the
  // link, once to generate the URL when the link is clicked, and again
  // when the URL changes to check if query params have been updated
  expect(3);

  Router.map(function() {
    this.route('filter', { path: '/filters/:filter' });
  });

  var indexObject = { filter: 'popular' };

  App.FilterRoute = Ember.Route.extend({
    model: function(params) {
      return indexObject;
    },

    serialize: function(passedObject) {
      equal(passedObject, indexObject, "The unwrapped object is passed");
      return { filter: 'popular' };
    }
  });

  App.IndexRoute = Ember.Route.extend({
    model: function() {
      return indexObject;
    }
  });

  Ember.TEMPLATES.filter = compile('<p>{{filter}}</p>');
  Ember.TEMPLATES.index = compile('{{#link-to "filter" this id="link"}}Filter{{/link-to}}');

  bootApplication();

  Ember.run(function() { router.handleURL("/"); });

  Ember.$('#link', '#qunit-fixture').trigger('click');
});

test("The {{link-to}} helper doesn't change view context", function() {
  App.IndexView = Ember.View.extend({
    elementId: 'index',
    name: 'test'
  });

  Ember.TEMPLATES.index = Ember.Handlebars.compile("{{view.name}}-{{#link-to 'index' id='self-link'}}Link: {{view.name}}{{/link-to}}");

  bootApplication();

  Ember.run(function() {
    router.handleURL("/");
  });

  equal(Ember.$('#index', '#qunit-fixture').text(), 'test-Link: test', "accesses correct view");
});

test("Quoteless route param performs property lookup", function() {
  Ember.TEMPLATES.index = Ember.Handlebars.compile("{{#link-to 'index' id='string-link'}}string{{/link-to}}{{#link-to foo id='path-link'}}path{{/link-to}}{{#link-to view.foo id='view-link'}}{{view.foo}}{{/link-to}}");

  function assertEquality(href) {
    equal(normalizeUrl(Ember.$('#string-link', '#qunit-fixture').attr('href')), '/');
    equal(normalizeUrl(Ember.$('#path-link', '#qunit-fixture').attr('href')), href);
    equal(normalizeUrl(Ember.$('#view-link', '#qunit-fixture').attr('href')), href);
  }

  App.IndexView = Ember.View.extend({
    foo: 'index',
    elementId: 'index-view'
  });

  App.IndexController = Ember.Controller.extend({
    foo: 'index'
  });

  App.Router.map(function() {
    this.route('about');
  });

  bootApplication();

  Ember.run(router, 'handleURL', '/');

  assertEquality('/');

  var controller = container.lookup('controller:index'),
      view = Ember.View.views['index-view'];
  Ember.run(function() {
    controller.set('foo', 'about');
    view.set('foo', 'about');
  });

  assertEquality('/about');
});

test("link-to with null/undefined dynamic parameters are put in a loading state", function() {

  expect(19);

  var oldWarn = Ember.Logger.warn, warnCalled = false;
  Ember.Logger.warn = function() { warnCalled = true; };
  Ember.TEMPLATES.index = Ember.Handlebars.compile("{{#link-to destinationRoute routeContext loadingClass='i-am-loading' id='context-link'}}string{{/link-to}}{{#link-to secondRoute loadingClass='i-am-loading' id='static-link'}}string{{/link-to}}");

  var thing = Ember.Object.create({ id: 123 });

  App.IndexController = Ember.Controller.extend({
    destinationRoute: null,
    routeContext: null
  });

  App.AboutRoute = Ember.Route.extend({
    activate: function() {
      ok(true, "About was entered");
    }
  });

  App.Router.map(function() {
    this.route('thing', { path: '/thing/:thing_id' });
    this.route('about');
  });

  bootApplication();

  Ember.run(router, 'handleURL', '/');

  function assertLinkStatus($link, url) {
    if (url) {
      equal(normalizeUrl($link.attr('href')), url, "loaded link-to has expected href");
      ok(!$link.hasClass('i-am-loading'), "loaded linkView has no loadingClass");
    } else {
      equal(normalizeUrl($link.attr('href')), '#', "unloaded link-to has href='#'");
      ok($link.hasClass('i-am-loading'), "loading linkView has loadingClass");
    }
  }

  var $contextLink = Ember.$('#context-link', '#qunit-fixture'),
      $staticLink = Ember.$('#static-link', '#qunit-fixture'),
      controller = container.lookup('controller:index');

  assertLinkStatus($contextLink);
  assertLinkStatus($staticLink);

  Ember.run(function() {
    warnCalled = false;
    $contextLink.click();
    ok(warnCalled, "Logger.warn was called from clicking loading link");
  });

  // Set the destinationRoute (context is still null).
  Ember.run(controller, 'set', 'destinationRoute', 'thing');
  assertLinkStatus($contextLink);

  // Set the routeContext to an id
  Ember.run(controller, 'set', 'routeContext', '456');
  assertLinkStatus($contextLink, '/thing/456');

  // Test that 0 isn't interpreted as falsy.
  Ember.run(controller, 'set', 'routeContext', 0);
  assertLinkStatus($contextLink, '/thing/0');

  // Set the routeContext to an object
  Ember.run(controller, 'set', 'routeContext', thing);
  assertLinkStatus($contextLink, '/thing/123');

  // Set the destinationRoute back to null.
  Ember.run(controller, 'set', 'destinationRoute', null);
  assertLinkStatus($contextLink);

  Ember.run(function() {
    warnCalled = false;
    $staticLink.click();
    ok(warnCalled, "Logger.warn was called from clicking loading link");
  });

  Ember.run(controller, 'set', 'secondRoute', 'about');
  assertLinkStatus($staticLink, '/about');

  // Click the now-active link
  Ember.run($staticLink, 'click');

  Ember.Logger.warn = oldWarn;
});

test("The {{link-to}} helper refreshes href element when one of params changes", function() {
  Router.map(function() {
    this.route('post', { path: '/posts/:post_id' });
  });

  var post = Ember.Object.create({id: '1'}),
      secondPost = Ember.Object.create({id: '2'});

  Ember.TEMPLATES.index = compile('{{#link-to "post" post id="post"}}post{{/link-to}}');

  App.IndexController = Ember.Controller.extend();
  var indexController = container.lookup('controller:index');

  Ember.run(function() { indexController.set('post', post); });

  bootApplication();

  Ember.run(function() { router.handleURL("/"); });

  equal(normalizeUrl(Ember.$('#post', '#qunit-fixture').attr('href')), '/posts/1', 'precond - Link has rendered href attr properly');

  Ember.run(function() { indexController.set('post', secondPost); });

  equal(Ember.$('#post', '#qunit-fixture').attr('href'), '/posts/2', 'href attr was updated after one of the params had been changed');

  Ember.run(function() { indexController.set('post', null); });

  equal(Ember.$('#post', '#qunit-fixture').attr('href'), '#', 'href attr becomes # when one of the arguments in nullified');
});

<<<<<<< HEAD
=======
if (Ember.FEATURES.isEnabled("query-params")) {
  test("The {{link-to}} helper supports query params", function() {
    expect(66);

    Router.map(function() {
      this.route("about", {queryParams: ['section']});
      this.resource("items", { queryParams: ['sort', 'direction'] });
    });

    Ember.TEMPLATES.about = Ember.Handlebars.compile("<h1>About</h1> {{#link-to 'about' id='about-link'}}About{{/link-to}} {{#link-to 'about' section='intro' id='about-link-with-qp'}}Intro{{/link-to}}{{#link-to 'about' section=false id='about-clear-qp'}}Intro{{/link-to}}{{#if isIntro}} <p>Here is the intro</p>{{/if}}");
    Ember.TEMPLATES.items = Ember.Handlebars.compile("<h1>Items</h1> {{#link-to 'about' id='about-link'}}About{{/link-to}} {{#link-to 'items' id='items-link' direction=otherDirection}}Sort{{/link-to}} {{#link-to 'items' id='items-sort-link' sort='name'}}Sort Ascending{{/link-to}} {{#link-to 'items' id='items-clear-link' queryParams=false}}Clear Query Params{{/link-to}}");

    App.AboutRoute = Ember.Route.extend({
      setupController: function(controller, context, queryParams) {
        controller.set('isIntro', queryParams.section === 'intro');
      }
    });

    App.ItemsRoute = Ember.Route.extend({
      setupController: function (controller, context, queryParams) {
        controller.set('currentDirection', queryParams.direction || 'asc');
      }
    });

    var shouldNotHappen = function(error) {
      console.error(error.stack);
      ok(false, "this .then handler should not be called: " + error.message);
    };

    App.ItemsController = Ember.Controller.extend({
        currentDirection: 'asc',
        otherDirection: Ember.computed(function () {
          if (get(this, 'currentDirection') === 'asc') {
            return 'desc';
          } else {
            return 'asc';
          }
        }).property('currentDirection')
    });

    bootApplication();

    Ember.run(function() {
      router.handleURL("/about");
    });

    equal(Ember.$('h1:contains(About)', '#qunit-fixture').length, 1, "The about template was rendered");
    equal(normalizeUrl(Ember.$('#about-link').attr('href')), '/about', "The about link points back at /about");
    shouldBeActive('#about-link');
    equal(normalizeUrl(Ember.$('#about-link-with-qp').attr('href')), '/about?section=intro', "The helper accepts query params");
    shouldNotBeActive('#about-link-with-qp');
    equal(normalizeUrl(Ember.$('#about-clear-qp').attr('href')), '/about', "Falsy query params work");
    shouldBeActive('#about-clear-qp');


    Ember.run(function() {
      Ember.$('#about-link-with-qp', '#qunit-fixture').click();
    });

    equal(router.get('url'), "/about?section=intro", "Clicking link-to updates the url");
    equal(Ember.$('p', '#qunit-fixture').text(), "Here is the intro", "Query param is applied to controller");
    equal(normalizeUrl(Ember.$('#about-link').attr('href')), '/about?section=intro', "The params have stuck");
    shouldBeActive('#about-link');
    equal(normalizeUrl(Ember.$('#about-link-with-qp').attr('href')), '/about?section=intro', "The helper accepts query params");
    shouldBeActive('#about-link-with-qp');
    equal(normalizeUrl(Ember.$('#about-clear-qp').attr('href')), '/about', "Falsy query params clear querystring");
    shouldNotBeActive('#about-clear-qp');


    Ember.run(function() {
      router.transitionTo("/about");
    });

    equal(router.get('url'), "/about", "handleURL clears query params");

    Ember.run(function() {
      router.transitionTo("/items");
    });

    var controller = container.lookup('controller:items');

    equal(controller.get('currentDirection'), 'asc', "Current direction is asc");
    equal(controller.get('otherDirection'), 'desc', "Other direction is desc");

    equal(Ember.$('h1:contains(Items)', '#qunit-fixture').length, 1, "The items template was rendered");
    equal(normalizeUrl(Ember.$('#about-link').attr('href')), '/about', "The params have not stuck");
    shouldNotBeActive('#about-link');
    equal(normalizeUrl(Ember.$('#items-link').attr('href')), '/items?direction=desc', "Params can come from bindings");
    shouldNotBeActive('#items-link');
    equal(normalizeUrl(Ember.$('#items-clear-link').attr('href')), '/items', "Can clear query params");
    shouldBeActive('#items-clear-link');

    Ember.run(function() {
      Ember.$('#items-link', '#qunit-fixture').click();
    });

    equal(router.get('url'), "/items?direction=desc", "Clicking link-to should direct to the correct url");
    equal(controller.get('currentDirection'), 'desc', "Current direction is desc");
    equal(controller.get('otherDirection'), 'asc', "Other direction is asc");

    equal(normalizeUrl(Ember.$('#items-sort-link').attr('href')), '/items?direction=desc&sort=name', "link-to href correctly merges query parmas");
    shouldNotBeActive('#items-sort-link');

    equal(normalizeUrl(Ember.$('#items-clear-link').attr('href')), '/items', "Can clear query params");
    shouldNotBeActive('#items-clear-link');

    Ember.run(function() {
      Ember.$('#items-sort-link', '#qunit-fixture').click();
    });


    equal(router.get('url'), "/items?sort=name&direction=desc", "The params should be merged correctly");
    equal(controller.get('currentDirection'), 'desc', "Current direction is desc");
    equal(controller.get('otherDirection'), 'asc', "Other direction is asc");

    equal(normalizeUrl(Ember.$('#items-sort-link').attr('href')), "/items?sort=name&direction=desc", "link-to href correctly merges query parmas");
    shouldBeActive('#items-sort-link');

    equal(normalizeUrl(Ember.$('#items-link').attr('href')), "/items?sort=name&direction=asc", "Params can come from bindings");
    shouldNotBeActive('#items-link');

    equal(normalizeUrl(Ember.$('#items-clear-link').attr('href')), '/items', "Can clear query params");
    shouldNotBeActive('#items-clear-link');

    Ember.run(function() {
      controller.set('currentDirection', 'asc');
    });

    equal(controller.get('currentDirection'), 'asc', "Current direction is asc");
    equal(controller.get('otherDirection'), 'desc', "Other direction is desc");

    equal(normalizeUrl(Ember.$('#items-link').attr('href')), "/items?sort=name&direction=desc", "Params are updated when bindings change");
    shouldBeActive('#items-link');
    equal(normalizeUrl(Ember.$('#items-sort-link').attr('href')), '/items?sort=name&direction=desc', "link-to href correctly merges query params when other params change");
    shouldBeActive('#items-sort-link');

    Ember.run(function() {
      Ember.$('#items-sort-link', '#qunit-fixture').click();
    });

    equal(router.get('url'), '/items?sort=name&direction=desc', "Clicking the active link should preserve the url");
    shouldBeActive('#items-sort-link');


    var promise, next;

    stop();

    Ember.run(function () {
      promise = router.transitionTo({queryParams: {sort: false}});
    });

    next = function () {
      equal(router.get('url'), '/items?direction=desc', "Transitioning updates the url");

      equal(controller.get('currentDirection'), 'desc', "Current direction is asc");
      equal(controller.get('otherDirection'), 'asc', "Other direction is desc");

      equal(normalizeUrl(Ember.$('#items-link').attr('href')), "/items?direction=asc", "Params are updated when transitioning");
      shouldNotBeActive('#items-link');

      equal(normalizeUrl(Ember.$('#items-sort-link').attr('href')), "/items?direction=desc&sort=name", "Params are updated when transitioning");
      shouldNotBeActive('#items-sort-link');

      return router.transitionTo({queryParams: {sort: 'name'}});
    };

    Ember.run(function () {
      promise.then(next, shouldNotHappen);
    });

    next = function () {
      equal(router.get('url'), '/items?sort=name&direction=desc', "Transitioning updates the url");

      equal(controller.get('currentDirection'), 'desc', "Current direction is asc");
      equal(controller.get('otherDirection'), 'asc', "Other direction is desc");

      equal(normalizeUrl(Ember.$('#items-link').attr('href')), "/items?sort=name&direction=asc", "Params are updated when transitioning");
      shouldNotBeActive('#items-link');

      equal(normalizeUrl(Ember.$('#items-sort-link').attr('href')), "/items?sort=name&direction=desc", "Params are updated when transitioning");
      shouldBeActive('#items-sort-link');


      Ember.$('#items-clear-link', '#qunit-fixture').click();

      equal(router.get('url'), '/items', "Link clears the query params");
      equal(normalizeUrl(Ember.$('#items-clear-link').attr('href')), '/items', "Can clear query params");
      shouldBeActive('#items-clear-link');


      start();
    };

    Ember.run(function () {
      promise.then(next, shouldNotHappen);
    });
  });



  test("The {{link-to}} can work without a route name if query params are supplied", function() {
    expect(4);

    Router.map(function() {
      this.route("items", { queryParams: ['page'] });
      this.route('about');
    });

    Ember.TEMPLATES.items = Ember.Handlebars.compile("<h1>Items</h1> {{#link-to page=2 id='next-page'}}Next Page{{/link-to}}");

    bootApplication();

    Ember.run(function() {
      router.handleURL("/items");
    });

    equal(normalizeUrl(Ember.$('#next-page').attr('href')), '/items?page=2', "The link-to works without a routename");
    shouldNotBeActive('#next-page');

    Ember.run(function() {
      Ember.$('#next-page', '#qunit-fixture').click();
    });

    equal(router.get('url'), "/items?page=2", "Clicking the link updates the url");
    shouldBeActive('#next-page');
  });
}

>>>>>>> 2906688d
test("The {{link-to}} helper's bound parameter functionality works as expected in conjunction with an ObjectProxy/Controller", function() {
  Router.map(function() {
    this.route('post', { path: '/posts/:post_id' });
  });

  var post = Ember.Object.create({id: '1'}),
      secondPost = Ember.Object.create({id: '2'});

  Ember.TEMPLATES = {
    index: compile(' '),
    post:  compile('{{#link-to "post" this id="self-link"}}selflink{{/link-to}}')
  };

  App.PostController = Ember.ObjectController.extend();
  var postController = container.lookup('controller:post');

  bootApplication();

  Ember.run(router, 'transitionTo', 'post', post);

  var $link = Ember.$('#self-link', '#qunit-fixture');
  equal(normalizeUrl($link.attr('href')), '/posts/1', 'self link renders post 1');

  Ember.run(postController, 'set', 'content', secondPost);
  var linkView = Ember.View.views['self-link'];

  equal(normalizeUrl($link.attr('href')), '/posts/2', 'self link updated to post 2');
});

test("{{linkTo}} is aliased", function() {
  var originalLinkTo = Ember.Handlebars.helpers['link-to'],
    originalWarn = Ember.warn;

  Ember.warn = function(msg) {
    equal(msg, "The 'linkTo' view helper is deprecated in favor of 'link-to'", 'Warning called');
  };

  Ember.Handlebars.helpers['link-to'] = function() {
    equal(arguments[0], 'foo', 'First arg match');
    equal(arguments[1], 'bar', 'Second arg match');
    return 'result';
  };
  var result = Ember.Handlebars.helpers.linkTo('foo', 'bar');
  equal(result, 'result', 'Result match');

  Ember.Handlebars.helpers['link-to'] = originalLinkTo;
  Ember.warn = originalWarn;
});

test("The {{link-to}} helper is active when a resource is active", function() {
  Router.map(function() {
    this.resource("about", function() {
      this.route("item");
    });
  });

  Ember.TEMPLATES.about = compile("<div id='about'>{{#link-to 'about' id='about-link'}}About{{/link-to}} {{#link-to 'about.item' id='item-link'}}Item{{/link-to}} {{outlet}}</div>");
  Ember.TEMPLATES['about/item'] = compile(" ");
  Ember.TEMPLATES['about/index'] = compile(" ");

  bootApplication();

  Ember.run(router, 'handleURL', '/about');

  equal(Ember.$('#about-link.active', '#qunit-fixture').length, 1, "The about resource link is active");
  equal(Ember.$('#item-link.active', '#qunit-fixture').length, 0, "The item route link is inactive");

  Ember.run(router, 'handleURL', '/about/item');

  equal(Ember.$('#about-link.active', '#qunit-fixture').length, 1, "The about resource link is active");
  equal(Ember.$('#item-link.active', '#qunit-fixture').length, 1, "The item route link is active");

});

test("The {{link-to}} helper works in an #each'd array of string route names", function() {
  Router.map(function() {
    this.route('foo');
    this.route('bar');
    this.route('rar');
  });

  App.IndexController = Ember.Controller.extend({
    routeNames: Ember.A(['foo', 'bar', 'rar']),
    route1: 'bar',
    route2: 'foo'
  });

  Ember.TEMPLATES = {
    index: compile('{{#each routeName in routeNames}}{{#link-to routeName}}{{routeName}}{{/link-to}}{{/each}}{{#each routeNames}}{{#link-to this}}{{this}}{{/link-to}}{{/each}}{{#link-to route1}}a{{/link-to}}{{#link-to route2}}b{{/link-to}}')
  };

  bootApplication();

  function linksEqual($links, expected) {
    equal($links.length, expected.length, "Has correct number of links");

    var idx;
    for (idx = 0; idx < $links.length; idx++) {
      var href = Ember.$($links[idx]).attr('href');
      // Old IE includes the whole hostname as well
      equal(href.slice(-expected[idx].length), expected[idx], "Expected link to be '"+expected[idx]+"', but was '"+href+"'");
    }
  }

  linksEqual(Ember.$('a', '#qunit-fixture'), ["/foo", "/bar", "/rar", "/foo", "/bar", "/rar", "/bar", "/foo"]);

  var indexController = container.lookup('controller:index');
  Ember.run(indexController, 'set', 'route1', 'rar');

  linksEqual(Ember.$('a', '#qunit-fixture'), ["/foo", "/bar", "/rar", "/foo", "/bar", "/rar", "/rar", "/foo"]);

  Ember.run(indexController.routeNames, 'shiftObject');

  linksEqual(Ember.$('a', '#qunit-fixture'), ["/bar", "/rar", "/bar", "/rar", "/rar", "/foo"]);
});

test("The non-block form {{link-to}} helper moves into the named route", function() {
  expect(3);
  Router.map(function(match) {
    this.route("contact");
  });
<<<<<<< HEAD

  Ember.TEMPLATES.index = Ember.Handlebars.compile("<h3>Home</h3>{{link-to 'Contact us' 'contact' id='contact-link'}}{{#link-to 'index' id='self-link'}}Self{{/link-to}}");
  Ember.TEMPLATES.contact = Ember.Handlebars.compile("<h3>Contact</h3>{{link-to 'Home' 'index' id='home-link'}}{{link-to 'Self' 'contact' id='self-link'}}");

  bootApplication();

  Ember.run(function() {
    Ember.$('#contact-link', '#qunit-fixture').click();
  });

  equal(Ember.$('h3:contains(Contact)', '#qunit-fixture').length, 1, "The contact template was rendered");
  equal(Ember.$('#self-link.active', '#qunit-fixture').length, 1, "The self-link was rendered with active class");
  equal(Ember.$('#home-link:not(.active)', '#qunit-fixture').length, 1, "The other link was rendered without active class");
});

test("The non-block form {{link-to}} helper updates the link text when it is a binding", function() {
  expect(7);
  Router.map(function(match) {
    this.route("contact");
  });

  App.IndexController = Ember.Controller.extend({
    contactName: 'Jane'
  });

  Ember.TEMPLATES.index = Ember.Handlebars.compile("<h3>Home</h3>{{link-to contactName 'contact' id='contact-link'}}{{#link-to 'index' id='self-link'}}Self{{/link-to}}");
  Ember.TEMPLATES.contact = Ember.Handlebars.compile("<h3>Contact</h3>{{link-to 'Home' 'index' id='home-link'}}{{link-to 'Self' 'contact' id='self-link'}}");

  bootApplication();

  Ember.run(function() {
    router.handleURL("/");
  });

  equal(Ember.$('#contact-link:contains(Jane)', '#qunit-fixture').length, 1, "The link title is correctly resolved");

  var controller = container.lookup('controller:index');
  Ember.run(function() {
    controller.set('contactName', 'Joe');
  });
  equal(Ember.$('#contact-link:contains(Joe)', '#qunit-fixture').length, 1, "The link title is correctly updated when the bound property changes");

  Ember.run(function() {
    Ember.$('#contact-link', '#qunit-fixture').click();
  });

  equal(Ember.$('h3:contains(Contact)', '#qunit-fixture').length, 1, "The contact template was rendered");
  equal(Ember.$('#self-link.active', '#qunit-fixture').length, 1, "The self-link was rendered with active class");
  equal(Ember.$('#home-link:not(.active)', '#qunit-fixture').length, 1, "The other link was rendered without active class");

  Ember.run(function() {
    Ember.$('#home-link', '#qunit-fixture').click();
  });

  equal(Ember.$('h3:contains(Home)', '#qunit-fixture').length, 1, "The index template was rendered");
  equal(Ember.$('#contact-link:contains(Joe)', '#qunit-fixture').length, 1, "The link title is correctly updated when the route changes");
});

test("The non-block form {{link-to}} helper moves into the named route with context", function() {
  expect(5);
  Router.map(function(match) {
    this.route("item", { path: "/item/:id" });
  });

  App.IndexRoute = Ember.Route.extend({
    model: function() {
      return Ember.A([
        { id: "yehuda", name: "Yehuda Katz" },
        { id: "tom", name: "Tom Dale" },
        { id: "erik", name: "Erik Brynroflsson" }
      ]);
    }
  });

  App.ItemRoute = Ember.Route.extend({
    serialize: function(object) {
      return { id: object.id };
    }
  });

  Ember.TEMPLATES.index = Ember.Handlebars.compile("<h3>Home</h3><ul>{{#each controller}}<li>{{link-to name 'item' this}}</li>{{/each}}</ul>");
  Ember.TEMPLATES.item = Ember.Handlebars.compile("<h3>Item</h3><p>{{name}}</p>{{#link-to 'index' id='home-link'}}Home{{/link-to}}");

  bootApplication();

  Ember.run(function() {
    Ember.$('li a:contains(Yehuda)', '#qunit-fixture').click();
  });

  equal(Ember.$('h3:contains(Item)', '#qunit-fixture').length, 1, "The item template was rendered");
  equal(Ember.$('p', '#qunit-fixture').text(), "Yehuda Katz", "The name is correct");

  Ember.run(function() { Ember.$('#home-link').click(); });

  equal(normalizeUrl(Ember.$('li a:contains(Yehuda)').attr('href')), "/item/yehuda");
  equal(normalizeUrl(Ember.$('li a:contains(Tom)').attr('href')), "/item/tom");
  equal(normalizeUrl(Ember.$('li a:contains(Erik)').attr('href')), "/item/erik");

});

test("The non-block form {{link-to}} performs property lookup", function() {
  Ember.TEMPLATES.index = Ember.Handlebars.compile("{{link-to 'string' 'index' id='string-link'}}{{link-to path foo id='path-link'}}{{link-to view.foo view.foo id='view-link'}}");

  function assertEquality(href) {
    equal(normalizeUrl(Ember.$('#string-link', '#qunit-fixture').attr('href')), '/');
    equal(normalizeUrl(Ember.$('#path-link', '#qunit-fixture').attr('href')), href);
    equal(normalizeUrl(Ember.$('#view-link', '#qunit-fixture').attr('href')), href);
  }

  App.IndexView = Ember.View.extend({
    foo: 'index',
    elementId: 'index-view'
  });

  App.IndexController = Ember.Controller.extend({
    foo: 'index'
  });

  App.Router.map(function() {
    this.route('about');
  });

  bootApplication();

  Ember.run(router, 'handleURL', '/');

  assertEquality('/');

  var controller = container.lookup('controller:index'),
      view = Ember.View.views['index-view'];
  Ember.run(function() {
    controller.set('foo', 'about');
    view.set('foo', 'about');
  });

  assertEquality('/about');
=======

  Ember.TEMPLATES.index = Ember.Handlebars.compile("<h3>Home</h3>{{link-to 'Contact us' 'contact' id='contact-link'}}{{#link-to 'index' id='self-link'}}Self{{/link-to}}");
  Ember.TEMPLATES.contact = Ember.Handlebars.compile("<h3>Contact</h3>{{link-to 'Home' 'index' id='home-link'}}{{link-to 'Self' 'contact' id='self-link'}}");

  bootApplication();

  Ember.run(function() {
    Ember.$('#contact-link', '#qunit-fixture').click();
  });

  equal(Ember.$('h3:contains(Contact)', '#qunit-fixture').length, 1, "The contact template was rendered");
  equal(Ember.$('#self-link.active', '#qunit-fixture').length, 1, "The self-link was rendered with active class");
  equal(Ember.$('#home-link:not(.active)', '#qunit-fixture').length, 1, "The other link was rendered without active class");
});

test("The non-block form {{link-to}} helper updates the link text when it is a binding", function() {
  expect(8);
  Router.map(function(match) {
    this.route("contact");
  });

  App.IndexController = Ember.Controller.extend({
    contactName: 'Jane'
  });

  Ember.TEMPLATES.index = Ember.Handlebars.compile("<h3>Home</h3>{{link-to contactName 'contact' id='contact-link'}}{{#link-to 'index' id='self-link'}}Self{{/link-to}}");
  Ember.TEMPLATES.contact = Ember.Handlebars.compile("<h3>Contact</h3>{{link-to 'Home' 'index' id='home-link'}}{{link-to 'Self' 'contact' id='self-link'}}");

  bootApplication();

  Ember.run(function() {
    router.handleURL("/");
  });
  var controller = container.lookup('controller:index');

  equal(Ember.$('#contact-link:contains(Jane)', '#qunit-fixture').length, 1, "The link title is correctly resolved");

  Ember.run(function() {
    controller.set('contactName', 'Joe');
  });
  equal(Ember.$('#contact-link:contains(Joe)', '#qunit-fixture').length, 1, "The link title is correctly updated when the bound property changes");

  Ember.run(function() {
    controller.set('contactName', 'Robert');
  });
  equal(Ember.$('#contact-link:contains(Robert)', '#qunit-fixture').length, 1, "The link title is correctly updated when the bound property changes a second time");

  Ember.run(function() {
    Ember.$('#contact-link', '#qunit-fixture').click();
  });

  equal(Ember.$('h3:contains(Contact)', '#qunit-fixture').length, 1, "The contact template was rendered");
  equal(Ember.$('#self-link.active', '#qunit-fixture').length, 1, "The self-link was rendered with active class");
  equal(Ember.$('#home-link:not(.active)', '#qunit-fixture').length, 1, "The other link was rendered without active class");

  Ember.run(function() {
    Ember.$('#home-link', '#qunit-fixture').click();
  });

  equal(Ember.$('h3:contains(Home)', '#qunit-fixture').length, 1, "The index template was rendered");
  equal(Ember.$('#contact-link:contains(Robert)', '#qunit-fixture').length, 1, "The link title is correctly updated when the route changes");
});

test("The non-block form {{link-to}} helper moves into the named route with context", function() {
  expect(5);
  Router.map(function(match) {
    this.route("item", { path: "/item/:id" });
  });

  App.IndexRoute = Ember.Route.extend({
    model: function() {
      return Ember.A([
        { id: "yehuda", name: "Yehuda Katz" },
        { id: "tom", name: "Tom Dale" },
        { id: "erik", name: "Erik Brynroflsson" }
      ]);
    }
  });

  App.ItemRoute = Ember.Route.extend({
    serialize: function(object) {
      return { id: object.id };
    }
  });

  Ember.TEMPLATES.index = Ember.Handlebars.compile("<h3>Home</h3><ul>{{#each controller}}<li>{{link-to name 'item' this}}</li>{{/each}}</ul>");
  Ember.TEMPLATES.item = Ember.Handlebars.compile("<h3>Item</h3><p>{{name}}</p>{{#link-to 'index' id='home-link'}}Home{{/link-to}}");

  bootApplication();

  Ember.run(function() {
    Ember.$('li a:contains(Yehuda)', '#qunit-fixture').click();
  });

  equal(Ember.$('h3:contains(Item)', '#qunit-fixture').length, 1, "The item template was rendered");
  equal(Ember.$('p', '#qunit-fixture').text(), "Yehuda Katz", "The name is correct");

  Ember.run(function() { Ember.$('#home-link').click(); });

  equal(normalizeUrl(Ember.$('li a:contains(Yehuda)').attr('href')), "/item/yehuda");
  equal(normalizeUrl(Ember.$('li a:contains(Tom)').attr('href')), "/item/tom");
  equal(normalizeUrl(Ember.$('li a:contains(Erik)').attr('href')), "/item/erik");

});

test("The non-block form {{link-to}} performs property lookup", function() {
  Ember.TEMPLATES.index = Ember.Handlebars.compile("{{link-to 'string' 'index' id='string-link'}}{{link-to path foo id='path-link'}}{{link-to view.foo view.foo id='view-link'}}");

  function assertEquality(href) {
    equal(normalizeUrl(Ember.$('#string-link', '#qunit-fixture').attr('href')), '/');
    equal(normalizeUrl(Ember.$('#path-link', '#qunit-fixture').attr('href')), href);
    equal(normalizeUrl(Ember.$('#view-link', '#qunit-fixture').attr('href')), href);
  }

  App.IndexView = Ember.View.extend({
    foo: 'index',
    elementId: 'index-view'
  });

  App.IndexController = Ember.Controller.extend({
    foo: 'index'
  });

  App.Router.map(function() {
    this.route('about');
  });

  bootApplication();

  Ember.run(router, 'handleURL', '/');

  assertEquality('/');

  var controller = container.lookup('controller:index'),
  view = Ember.View.views['index-view'];
  Ember.run(function() {
    controller.set('foo', 'about');
    view.set('foo', 'about');
  });

  assertEquality('/about');
});

test("the {{link-to}} helper calls preventDefault", function(){
  Router.map(function() {
    this.route("about");
  });

  bootApplication();

  Ember.run(router, 'handleURL', '/');

  var event = Ember.$.Event("click");
  Ember.$('#about-link', '#qunit-fixture').trigger(event);

  equal(event.isDefaultPrevented(), true, "should preventDefault");
});

test("the {{link-to}} helper does not call preventDefault if `preventDefault=false` is passed as an option", function(){
  Ember.TEMPLATES.index = Ember.Handlebars.compile("{{#link-to 'about' id='about-link' preventDefault=false}}About{{/link-to}}");

  Router.map(function() {
    this.route("about");
  });

  bootApplication();

  Ember.run(router, 'handleURL', '/');

  var event = Ember.$.Event("click");
  Ember.$('#about-link', '#qunit-fixture').trigger(event);

  equal(event.isDefaultPrevented(), false, "should not preventDefault");
});

test("the {{link-to}} helper does not throw an error if its route has exited", function(){
  expect(0);

  Ember.TEMPLATES.application = Ember.Handlebars.compile("{{#link-to 'index' id='home-link'}}Home{{/link-to}}{{#link-to 'post' defaultPost id='default-post-link'}}Default Post{{/link-to}}{{#if currentPost}}{{#link-to 'post' id='post-link'}}Post{{/link-to}}{{/if}}");

  App.ApplicationController = Ember.Controller.extend({
    needs: ['post'],
    currentPost: Ember.computed.alias('controllers.post.model')
  });

  App.PostController = Ember.Controller.extend({
    model: {id: 1}
  });

  Router.map(function() {
    this.route("post", {path: 'post/:post_id'});
  });

  bootApplication();

  Ember.run(router, 'handleURL', '/');

  Ember.run(function() {
    Ember.$('#default-post-link', '#qunit-fixture').click();
  });

  Ember.run(function() {
    Ember.$('#home-link', '#qunit-fixture').click();
  });
>>>>>>> 2906688d
});<|MERGE_RESOLUTION|>--- conflicted
+++ resolved
@@ -661,8 +661,6 @@
   equal(Ember.$('#post', '#qunit-fixture').attr('href'), '#', 'href attr becomes # when one of the arguments in nullified');
 });
 
-<<<<<<< HEAD
-=======
 if (Ember.FEATURES.isEnabled("query-params")) {
   test("The {{link-to}} helper supports query params", function() {
     expect(66);
@@ -892,7 +890,6 @@
   });
 }
 
->>>>>>> 2906688d
 test("The {{link-to}} helper's bound parameter functionality works as expected in conjunction with an ObjectProxy/Controller", function() {
   Router.map(function() {
     this.route('post', { path: '/posts/:post_id' });
@@ -1014,7 +1011,6 @@
   Router.map(function(match) {
     this.route("contact");
   });
-<<<<<<< HEAD
 
   Ember.TEMPLATES.index = Ember.Handlebars.compile("<h3>Home</h3>{{link-to 'Contact us' 'contact' id='contact-link'}}{{#link-to 'index' id='self-link'}}Self{{/link-to}}");
   Ember.TEMPLATES.contact = Ember.Handlebars.compile("<h3>Contact</h3>{{link-to 'Home' 'index' id='home-link'}}{{link-to 'Self' 'contact' id='self-link'}}");
@@ -1031,7 +1027,7 @@
 });
 
 test("The non-block form {{link-to}} helper updates the link text when it is a binding", function() {
-  expect(7);
+  expect(8);
   Router.map(function(match) {
     this.route("contact");
   });
@@ -1048,14 +1044,19 @@
   Ember.run(function() {
     router.handleURL("/");
   });
+  var controller = container.lookup('controller:index');
 
   equal(Ember.$('#contact-link:contains(Jane)', '#qunit-fixture').length, 1, "The link title is correctly resolved");
 
-  var controller = container.lookup('controller:index');
   Ember.run(function() {
     controller.set('contactName', 'Joe');
   });
   equal(Ember.$('#contact-link:contains(Joe)', '#qunit-fixture').length, 1, "The link title is correctly updated when the bound property changes");
+
+  Ember.run(function() {
+    controller.set('contactName', 'Robert');
+  });
+  equal(Ember.$('#contact-link:contains(Robert)', '#qunit-fixture').length, 1, "The link title is correctly updated when the bound property changes a second time");
 
   Ember.run(function() {
     Ember.$('#contact-link', '#qunit-fixture').click();
@@ -1070,7 +1071,7 @@
   });
 
   equal(Ember.$('h3:contains(Home)', '#qunit-fixture').length, 1, "The index template was rendered");
-  equal(Ember.$('#contact-link:contains(Joe)', '#qunit-fixture').length, 1, "The link title is correctly updated when the route changes");
+  equal(Ember.$('#contact-link:contains(Robert)', '#qunit-fixture').length, 1, "The link title is correctly updated when the route changes");
 });
 
 test("The non-block form {{link-to}} helper moves into the named route with context", function() {
@@ -1144,148 +1145,6 @@
   assertEquality('/');
 
   var controller = container.lookup('controller:index'),
-      view = Ember.View.views['index-view'];
-  Ember.run(function() {
-    controller.set('foo', 'about');
-    view.set('foo', 'about');
-  });
-
-  assertEquality('/about');
-=======
-
-  Ember.TEMPLATES.index = Ember.Handlebars.compile("<h3>Home</h3>{{link-to 'Contact us' 'contact' id='contact-link'}}{{#link-to 'index' id='self-link'}}Self{{/link-to}}");
-  Ember.TEMPLATES.contact = Ember.Handlebars.compile("<h3>Contact</h3>{{link-to 'Home' 'index' id='home-link'}}{{link-to 'Self' 'contact' id='self-link'}}");
-
-  bootApplication();
-
-  Ember.run(function() {
-    Ember.$('#contact-link', '#qunit-fixture').click();
-  });
-
-  equal(Ember.$('h3:contains(Contact)', '#qunit-fixture').length, 1, "The contact template was rendered");
-  equal(Ember.$('#self-link.active', '#qunit-fixture').length, 1, "The self-link was rendered with active class");
-  equal(Ember.$('#home-link:not(.active)', '#qunit-fixture').length, 1, "The other link was rendered without active class");
-});
-
-test("The non-block form {{link-to}} helper updates the link text when it is a binding", function() {
-  expect(8);
-  Router.map(function(match) {
-    this.route("contact");
-  });
-
-  App.IndexController = Ember.Controller.extend({
-    contactName: 'Jane'
-  });
-
-  Ember.TEMPLATES.index = Ember.Handlebars.compile("<h3>Home</h3>{{link-to contactName 'contact' id='contact-link'}}{{#link-to 'index' id='self-link'}}Self{{/link-to}}");
-  Ember.TEMPLATES.contact = Ember.Handlebars.compile("<h3>Contact</h3>{{link-to 'Home' 'index' id='home-link'}}{{link-to 'Self' 'contact' id='self-link'}}");
-
-  bootApplication();
-
-  Ember.run(function() {
-    router.handleURL("/");
-  });
-  var controller = container.lookup('controller:index');
-
-  equal(Ember.$('#contact-link:contains(Jane)', '#qunit-fixture').length, 1, "The link title is correctly resolved");
-
-  Ember.run(function() {
-    controller.set('contactName', 'Joe');
-  });
-  equal(Ember.$('#contact-link:contains(Joe)', '#qunit-fixture').length, 1, "The link title is correctly updated when the bound property changes");
-
-  Ember.run(function() {
-    controller.set('contactName', 'Robert');
-  });
-  equal(Ember.$('#contact-link:contains(Robert)', '#qunit-fixture').length, 1, "The link title is correctly updated when the bound property changes a second time");
-
-  Ember.run(function() {
-    Ember.$('#contact-link', '#qunit-fixture').click();
-  });
-
-  equal(Ember.$('h3:contains(Contact)', '#qunit-fixture').length, 1, "The contact template was rendered");
-  equal(Ember.$('#self-link.active', '#qunit-fixture').length, 1, "The self-link was rendered with active class");
-  equal(Ember.$('#home-link:not(.active)', '#qunit-fixture').length, 1, "The other link was rendered without active class");
-
-  Ember.run(function() {
-    Ember.$('#home-link', '#qunit-fixture').click();
-  });
-
-  equal(Ember.$('h3:contains(Home)', '#qunit-fixture').length, 1, "The index template was rendered");
-  equal(Ember.$('#contact-link:contains(Robert)', '#qunit-fixture').length, 1, "The link title is correctly updated when the route changes");
-});
-
-test("The non-block form {{link-to}} helper moves into the named route with context", function() {
-  expect(5);
-  Router.map(function(match) {
-    this.route("item", { path: "/item/:id" });
-  });
-
-  App.IndexRoute = Ember.Route.extend({
-    model: function() {
-      return Ember.A([
-        { id: "yehuda", name: "Yehuda Katz" },
-        { id: "tom", name: "Tom Dale" },
-        { id: "erik", name: "Erik Brynroflsson" }
-      ]);
-    }
-  });
-
-  App.ItemRoute = Ember.Route.extend({
-    serialize: function(object) {
-      return { id: object.id };
-    }
-  });
-
-  Ember.TEMPLATES.index = Ember.Handlebars.compile("<h3>Home</h3><ul>{{#each controller}}<li>{{link-to name 'item' this}}</li>{{/each}}</ul>");
-  Ember.TEMPLATES.item = Ember.Handlebars.compile("<h3>Item</h3><p>{{name}}</p>{{#link-to 'index' id='home-link'}}Home{{/link-to}}");
-
-  bootApplication();
-
-  Ember.run(function() {
-    Ember.$('li a:contains(Yehuda)', '#qunit-fixture').click();
-  });
-
-  equal(Ember.$('h3:contains(Item)', '#qunit-fixture').length, 1, "The item template was rendered");
-  equal(Ember.$('p', '#qunit-fixture').text(), "Yehuda Katz", "The name is correct");
-
-  Ember.run(function() { Ember.$('#home-link').click(); });
-
-  equal(normalizeUrl(Ember.$('li a:contains(Yehuda)').attr('href')), "/item/yehuda");
-  equal(normalizeUrl(Ember.$('li a:contains(Tom)').attr('href')), "/item/tom");
-  equal(normalizeUrl(Ember.$('li a:contains(Erik)').attr('href')), "/item/erik");
-
-});
-
-test("The non-block form {{link-to}} performs property lookup", function() {
-  Ember.TEMPLATES.index = Ember.Handlebars.compile("{{link-to 'string' 'index' id='string-link'}}{{link-to path foo id='path-link'}}{{link-to view.foo view.foo id='view-link'}}");
-
-  function assertEquality(href) {
-    equal(normalizeUrl(Ember.$('#string-link', '#qunit-fixture').attr('href')), '/');
-    equal(normalizeUrl(Ember.$('#path-link', '#qunit-fixture').attr('href')), href);
-    equal(normalizeUrl(Ember.$('#view-link', '#qunit-fixture').attr('href')), href);
-  }
-
-  App.IndexView = Ember.View.extend({
-    foo: 'index',
-    elementId: 'index-view'
-  });
-
-  App.IndexController = Ember.Controller.extend({
-    foo: 'index'
-  });
-
-  App.Router.map(function() {
-    this.route('about');
-  });
-
-  bootApplication();
-
-  Ember.run(router, 'handleURL', '/');
-
-  assertEquality('/');
-
-  var controller = container.lookup('controller:index'),
   view = Ember.View.views['index-view'];
   Ember.run(function() {
     controller.set('foo', 'about');
@@ -1356,5 +1215,4 @@
   Ember.run(function() {
     Ember.$('#home-link', '#qunit-fixture').click();
   });
->>>>>>> 2906688d
 });