import { ComponentCapabilities, Option, Unique } from '@glimmer/interfaces';
import {
  CONSTANT_TAG, Tag, VersionedPathReference
} from '@glimmer/reference';
import {
  Arguments,
  ComponentDefinition,
  ElementOperations,
  Environment,
  Invocation,
  UNDEFINED_REFERENCE,
  WithDynamicTagName,
  WithStaticLayout
} from '@glimmer/runtime';
<<<<<<< HEAD
import { Destroyable } from '@glimmer/util';
import { DEBUG } from 'ember-env-flags';
import { _instrumentStart } from 'ember-metal';
import { assign, guidFor } from 'ember-utils';
import { OwnedTemplateMeta } from 'ember-views';
import {
  EMBER_GLIMMER_REMOVE_APPLICATION_TEMPLATE_WRAPPER,
} from 'ember/features';
import { DynamicScope } from '../renderer';
import RuntimeResolver from '../resolver';
=======
import { Destroyable } from '@glimmer/util/dist/types';
import { ENV } from 'ember-environment';
import { DEBUG } from 'ember-env-flags';
import { _instrumentStart } from 'ember-metal';
import { generateGuid, guidFor } from 'ember-utils';
import EmberEnvironment from '../environment';
>>>>>>> e3a5652d
import {
  OwnedTemplate,
} from '../template';
import { OutletState } from '../utils/outlet';
import { RootReference } from '../utils/references';
import OutletView from '../views/outlet';
import AbstractManager from './abstract';

function instrumentationPayload(def: OutletDefinitionState) {
  return { object: `${def.name}:${def.outlet}` };
}

interface OutletInstanceState {
  self: VersionedPathReference<any | undefined>;
  finalize: () => void;
}

export interface OutletDefinitionState {
  ref: VersionedPathReference<OutletState | undefined>;
  name: string;
  outlet: string;
  template: OwnedTemplate;
  controller: any | undefined;
}

const CAPABILITIES: ComponentCapabilities = {
  dynamicLayout: false,
  dynamicTag: false,
  prepareArgs: false,
  createArgs: false,
  attributeHook: false,
  elementHook: false
};

class OutletComponentManager extends AbstractManager<OutletInstanceState, OutletDefinitionState>
  implements WithStaticLayout<OutletInstanceState, OutletDefinitionState, OwnedTemplateMeta, RuntimeResolver> {

  create(environment: Environment,
         definition: OutletDefinitionState,
         _args: Arguments,
         dynamicScope: DynamicScope) {
    if (DEBUG) {
      this._pushToDebugStack(`template:${definition.template.referrer.moduleName}`, environment);
    }
    dynamicScope.outletState = definition.ref;

    // this is only used for render helper which is legacy
    if (dynamicScope.rootOutletState === undefined) {
      dynamicScope.rootOutletState = dynamicScope.outletState;
    }

    let controller = definition.controller;
    let self = controller === undefined ? UNDEFINED_REFERENCE : new RootReference(controller);
    return {
      self,
      finalize: _instrumentStart('render.outlet', instrumentationPayload, definition),
    };
  }

  layoutFor(_state: OutletDefinitionState, _component: OutletInstanceState, _env: Environment): Unique<'Handle'> {
    throw new Error('Method not implemented.');
  }

  getLayout({ template }: OutletDefinitionState, _resolver: RuntimeResolver): Invocation {
    // The router has already resolved the template
    const layout = template.asLayout();
    return {
      handle: layout.compile(),
      symbolTable: layout.symbolTable
    };
  }

  getCapabilities(): ComponentCapabilities {
    return CAPABILITIES;
  }

  getSelf({ self }: OutletInstanceState) {
    return self;
  }

  getTag(): Tag {
    // an outlet has no hooks
    return CONSTANT_TAG;
  }

  didRenderLayout(state: OutletInstanceState) {
    state.finalize();

    if (DEBUG) {
      this.debugStack.pop();
    }
  }

  getDestructor(): Option<Destroyable> {
    return null;
  }
}

const OUTLET_MANAGER = new OutletComponentManager();

<<<<<<< HEAD
export class OutletComponentDefinition implements ComponentDefinition<OutletDefinitionState, OutletComponentManager> {
  constructor(public state: OutletDefinitionState, public manager: OutletComponentManager = OUTLET_MANAGER) {
  }
}

let createRootOutlet: (outletView: OutletView) => OutletComponentDefinition;

if (EMBER_GLIMMER_REMOVE_APPLICATION_TEMPLATE_WRAPPER) {
  createRootOutlet = (outletView: OutletView) => new OutletComponentDefinition(outletView.state);
} else {
  const WRAPPED_CAPABILITIES = assign({}, CAPABILITIES, {
    dynamicTag: true,
    elementHook: true,
  });

  const WrappedOutletComponentManager = class extends OutletComponentManager
    implements WithDynamicTagName<OutletInstanceState> {

    getTagName(_component: OutletInstanceState) {
      return 'div';
    }

    getLayout(state: OutletDefinitionState, resolver: RuntimeResolver): Invocation {
      // The router has already resolved the template
      const template = state.template;
      const layout = resolver.getWrappedLayout(template, WRAPPED_CAPABILITIES);
      return {
        handle: layout.compile(),
        symbolTable: layout.symbolTable
      };
    }
=======
class WrappedTopLevelOutletLayoutCompiler {
  static id = 'wrapped-top-level-outlet';

  constructor(public template: WrappedTemplateFactory) {
  }

  compile(builder: any) {
    builder.wrapLayout(this.template);
    builder.tag.static('div');
    builder.attrs.static('id', guidFor(this));
    builder.attrs.static('class', 'ember-view');
  }
}

class TopLevelOutletComponentManager extends OutletComponentManager {
  create(environment: Environment, definition: OutletComponentDefinition, _args: Arguments, dynamicScope: OutletDynamicScope) {
    if (DEBUG) {
      this._pushToDebugStack(`template:${definition.template.meta.moduleName}`, environment);
    }
    return new StateBucket(dynamicScope.outletState.value());
  }

  layoutFor(definition: OutletComponentDefinition, bucket: StateBucket, env: Environment) {
    if (ENV._APPLICATION_TEMPLATE_WRAPPER) {
      return (env as EmberEnvironment).getCompiledBlock(WrappedTopLevelOutletLayoutCompiler, definition.template);
    } else {
      return super.layoutFor(definition, bucket, env);
    }
  }
}

const TOP_LEVEL_MANAGER = new TopLevelOutletComponentManager();

export class TopLevelOutletComponentDefinition extends ComponentDefinition<StateBucket> {
  public template: WrappedTemplateFactory;
  constructor(instance: any) {
    super('outlet', TOP_LEVEL_MANAGER, instance);
    this.template = instance.template;
    generateGuid(this);
  }
}
>>>>>>> e3a5652d

    getCapabilities(): ComponentCapabilities {
      return WRAPPED_CAPABILITIES;
    }

    didCreateElement(component: OutletInstanceState, element: Element, _operations: ElementOperations): void {
      // to add GUID id and class
      element.setAttribute('class', 'ember-view');
      element.setAttribute('id', guidFor(component));
    }
  };

  const WRAPPED_OUTLET_MANAGER = new WrappedOutletComponentManager();

  createRootOutlet = (outletView: OutletView) => {
    return new OutletComponentDefinition(outletView.state, WRAPPED_OUTLET_MANAGER);
  };
}

export { createRootOutlet };<|MERGE_RESOLUTION|>--- conflicted
+++ resolved
@@ -12,25 +12,14 @@
   WithDynamicTagName,
   WithStaticLayout
 } from '@glimmer/runtime';
-<<<<<<< HEAD
 import { Destroyable } from '@glimmer/util';
 import { DEBUG } from 'ember-env-flags';
+import { ENV } from 'ember-environment';
 import { _instrumentStart } from 'ember-metal';
 import { assign, guidFor } from 'ember-utils';
 import { OwnedTemplateMeta } from 'ember-views';
-import {
-  EMBER_GLIMMER_REMOVE_APPLICATION_TEMPLATE_WRAPPER,
-} from 'ember/features';
 import { DynamicScope } from '../renderer';
 import RuntimeResolver from '../resolver';
-=======
-import { Destroyable } from '@glimmer/util/dist/types';
-import { ENV } from 'ember-environment';
-import { DEBUG } from 'ember-env-flags';
-import { _instrumentStart } from 'ember-metal';
-import { generateGuid, guidFor } from 'ember-utils';
-import EmberEnvironment from '../environment';
->>>>>>> e3a5652d
 import {
   OwnedTemplate,
 } from '../template';
@@ -131,98 +120,50 @@
 
 const OUTLET_MANAGER = new OutletComponentManager();
 
-<<<<<<< HEAD
 export class OutletComponentDefinition implements ComponentDefinition<OutletDefinitionState, OutletComponentManager> {
   constructor(public state: OutletDefinitionState, public manager: OutletComponentManager = OUTLET_MANAGER) {
   }
 }
 
-let createRootOutlet: (outletView: OutletView) => OutletComponentDefinition;
+export function createRootOutlet(outletView: OutletView): OutletComponentDefinition {
+  if (ENV._APPLICATION_TEMPLATE_WRAPPER) {
+    const WRAPPED_CAPABILITIES = assign({}, CAPABILITIES, {
+      dynamicTag: true,
+      elementHook: true,
+    });
 
-if (EMBER_GLIMMER_REMOVE_APPLICATION_TEMPLATE_WRAPPER) {
-  createRootOutlet = (outletView: OutletView) => new OutletComponentDefinition(outletView.state);
-} else {
-  const WRAPPED_CAPABILITIES = assign({}, CAPABILITIES, {
-    dynamicTag: true,
-    elementHook: true,
-  });
-
-  const WrappedOutletComponentManager = class extends OutletComponentManager
+    const WrappedOutletComponentManager = class extends OutletComponentManager
     implements WithDynamicTagName<OutletInstanceState> {
 
-    getTagName(_component: OutletInstanceState) {
-      return 'div';
-    }
+      getTagName(_component: OutletInstanceState) {
+        return 'div';
+      }
 
-    getLayout(state: OutletDefinitionState, resolver: RuntimeResolver): Invocation {
-      // The router has already resolved the template
-      const template = state.template;
-      const layout = resolver.getWrappedLayout(template, WRAPPED_CAPABILITIES);
-      return {
-        handle: layout.compile(),
-        symbolTable: layout.symbolTable
-      };
-    }
-=======
-class WrappedTopLevelOutletLayoutCompiler {
-  static id = 'wrapped-top-level-outlet';
+      getLayout(state: OutletDefinitionState, resolver: RuntimeResolver): Invocation {
+        // The router has already resolved the template
+        const template = state.template;
+        const layout = resolver.getWrappedLayout(template, WRAPPED_CAPABILITIES);
+        return {
+          handle: layout.compile(),
+          symbolTable: layout.symbolTable
+        };
+      }
 
-  constructor(public template: WrappedTemplateFactory) {
+      getCapabilities(): ComponentCapabilities {
+        return WRAPPED_CAPABILITIES;
+      }
+
+      didCreateElement(component: OutletInstanceState, element: Element, _operations: ElementOperations): void {
+        // to add GUID id and class
+        element.setAttribute('class', 'ember-view');
+        element.setAttribute('id', guidFor(component));
+      }
+    };
+
+    const WRAPPED_OUTLET_MANAGER = new WrappedOutletComponentManager();
+
+    return new OutletComponentDefinition(outletView.state, WRAPPED_OUTLET_MANAGER);
+  } else {
+    return new OutletComponentDefinition(outletView.state);
   }
-
-  compile(builder: any) {
-    builder.wrapLayout(this.template);
-    builder.tag.static('div');
-    builder.attrs.static('id', guidFor(this));
-    builder.attrs.static('class', 'ember-view');
-  }
-}
-
-class TopLevelOutletComponentManager extends OutletComponentManager {
-  create(environment: Environment, definition: OutletComponentDefinition, _args: Arguments, dynamicScope: OutletDynamicScope) {
-    if (DEBUG) {
-      this._pushToDebugStack(`template:${definition.template.meta.moduleName}`, environment);
-    }
-    return new StateBucket(dynamicScope.outletState.value());
-  }
-
-  layoutFor(definition: OutletComponentDefinition, bucket: StateBucket, env: Environment) {
-    if (ENV._APPLICATION_TEMPLATE_WRAPPER) {
-      return (env as EmberEnvironment).getCompiledBlock(WrappedTopLevelOutletLayoutCompiler, definition.template);
-    } else {
-      return super.layoutFor(definition, bucket, env);
-    }
-  }
-}
-
-const TOP_LEVEL_MANAGER = new TopLevelOutletComponentManager();
-
-export class TopLevelOutletComponentDefinition extends ComponentDefinition<StateBucket> {
-  public template: WrappedTemplateFactory;
-  constructor(instance: any) {
-    super('outlet', TOP_LEVEL_MANAGER, instance);
-    this.template = instance.template;
-    generateGuid(this);
-  }
-}
->>>>>>> e3a5652d
-
-    getCapabilities(): ComponentCapabilities {
-      return WRAPPED_CAPABILITIES;
-    }
-
-    didCreateElement(component: OutletInstanceState, element: Element, _operations: ElementOperations): void {
-      // to add GUID id and class
-      element.setAttribute('class', 'ember-view');
-      element.setAttribute('id', guidFor(component));
-    }
-  };
-
-  const WRAPPED_OUTLET_MANAGER = new WrappedOutletComponentManager();
-
-  createRootOutlet = (outletView: OutletView) => {
-    return new OutletComponentDefinition(outletView.state, WRAPPED_OUTLET_MANAGER);
-  };
-}
-
-export { createRootOutlet };+}