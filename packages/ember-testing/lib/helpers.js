import { get } from "ember-metal/property_get";
import EmberError from "ember-metal/error";
import run from "ember-metal/run_loop";
import jQuery from "ember-views/system/jquery";
import Test from "ember-testing/test";

/**
* @module ember
* @submodule ember-testing
*/

var helper = Test.registerHelper;
var asyncHelper = Test.registerAsyncHelper;
var countAsync = 0;

function currentRouteName(app){
  var appController = app.__container__.lookup('controller:application');

  return get(appController, 'currentRouteName');
}

function currentPath(app){
  var appController = app.__container__.lookup('controller:application');

  return get(appController, 'currentPath');
}

function currentURL(app){
  var router = app.__container__.lookup('router:main');

  return get(router, 'location').getURL();
}

function visit(app, url) {
  var router = app.__container__.lookup('router:main');
  router.location.setURL(url);

  if (app._readinessDeferrals > 0) {
    router['initialURL'] = url;
    run(app, 'advanceReadiness');
    delete router['initialURL'];
  } else {
    run(app, app.handleURL, url);
  }

  return app.testHelpers.wait();
}

function click(app, selector, context) {
  var $el = app.testHelpers.findWithAssert(selector, context);
  run($el, 'mousedown');

  if ($el.is(':input')) {
    var type = $el.prop('type');
    if (type !== 'checkbox' && type !== 'radio' && type !== 'hidden') {
      run($el, function(){
        // Firefox does not trigger the `focusin` event if the window
        // does not have focus. If the document doesn't have focus just
        // use trigger('focusin') instead.
        if (!document.hasFocus || document.hasFocus()) {
          this.focus();
        } else {
          this.trigger('focusin');
        }
      });
    }
  }

  run($el, 'mouseup');
  run($el, 'click');

  return app.testHelpers.wait();
}

<<<<<<< HEAD
function triggerEvent(app, selector, context, type, options){
  if (arguments.length === 3) {
    // context and options are optional, so this is
    // app, selector, type
    type = context;
    context = null;
    options = {};
  }

  if (arguments.length === 4) {
    // context and options are optional, so this is
    if (typeof type === "object") {  // either
      // app, selector, type, options
      options = type;
      type = context;
      context = null;
    } else { // or
      // app, selector, context, type
      options = {};
    }
=======
function triggerEvent(app, selector, contextOrType, typeOrOptions, possibleOptions){
  var arity = arguments.length;
  var context, type, options;

  if (arity === 3) {
    // context and options are optional, so this is
    // app, selector, type
    context = null;
    type = contextOrType;
    options = {};
  } else if (arity === 4) {
    // context and options are optional, so this is
    if (typeof typeOrOptions === "object") {  // either
      // app, selector, type, options
      context = null;
      type = contextOrType;
      options = typeOrOptions;
    } else { // or
      // app, selector, context, type
      context = contextOrType;
      type = typeOrOptions;
      options = {};
    }
  } else {
    context = contextOrType;
    type = typeOrOptions;
    options = possibleOptions;
>>>>>>> 6943ac5d
  }

  var $el = app.testHelpers.findWithAssert(selector, context);

  var event = jQuery.Event(type, options);

  run($el, 'trigger', event);

  return app.testHelpers.wait();
}

function keyEvent(app, selector, contextOrType, typeOrKeyCode, keyCode) {
  var context, type;

  if (typeof keyCode === 'undefined') {
    context = null;
    keyCode = typeOrKeyCode;
    type = contextOrType;
  } else {
    context = contextOrType;
    type = typeOrKeyCode;
  }

  return app.testHelpers.triggerEvent(selector, context, type, { keyCode: keyCode, which: keyCode });
}

function fillIn(app, selector, contextOrText, text) {
  var $el, context;
  if (typeof text === 'undefined') {
    text = contextOrText;
  } else {
    context = contextOrText;
  }
  $el = app.testHelpers.findWithAssert(selector, context);
  run(function() {
    $el.val(text).change();
  });
  return app.testHelpers.wait();
}

function findWithAssert(app, selector, context) {
  var $el = app.testHelpers.find(selector, context);
  if ($el.length === 0) {
    throw new EmberError("Element " + selector + " not found.");
  }
  return $el;
}

function find(app, selector, context) {
  var $el;
  context = context || get(app, 'rootElement');
  $el = app.$(selector, context);

  return $el;
}

function andThen(app, callback) {
  return app.testHelpers.wait(callback(app));
}

function wait(app, value) {
  return Test.promise(function(resolve) {
    // If this is the first async promise, kick off the async test
    if (++countAsync === 1) {
      Test.adapter.asyncStart();
    }

    // Every 10ms, poll for the async thing to have finished
    var watcher = setInterval(function() {
      // 1. If the router is loading, keep polling
      var routerIsLoading = !!app.__container__.lookup('router:main').router.activeTransition;
      if (routerIsLoading) { return; }

      // 2. If there are pending Ajax requests, keep polling
      if (Test.pendingAjaxRequests) { return; }

      // 3. If there are scheduled timers or we are inside of a run loop, keep polling
      if (run.hasScheduledTimers() || run.currentRunLoop) { return; }
      if (Test.waiters && Test.waiters.any(function(waiter) {
        var context = waiter[0];
        var callback = waiter[1];
        return !callback.call(context);
      })) { return; }
      // Stop polling
      clearInterval(watcher);

      // If this is the last async promise, end the async test
      if (--countAsync === 0) {
        Test.adapter.asyncEnd();
      }

      // Synchronously resolve the promise
      run(null, resolve, value);
    }, 10);
  });

}


/**
* Loads a route, sets up any controllers, and renders any templates associated
* with the route as though a real user had triggered the route change while
* using your app.
*
* Example:
*
* ```javascript
* visit('posts/index').then(function() {
*   // assert something
* });
* ```
*
* @method visit
* @param {String} url the name of the route
* @return {RSVP.Promise}
*/
asyncHelper('visit', visit);

/**
* Clicks an element and triggers any actions triggered by the element's `click`
* event.
*
* Example:
*
* ```javascript
* click('.some-jQuery-selector').then(function() {
*   // assert something
* });
* ```
*
* @method click
* @param {String} selector jQuery selector for finding element on the DOM
* @return {RSVP.Promise}
*/
asyncHelper('click', click);

/**
* Simulates a key event, e.g. `keypress`, `keydown`, `keyup` with the desired keyCode
*
* Example:
*
* ```javascript
* keyEvent('.some-jQuery-selector', 'keypress', 13).then(function() {
*  // assert something
* });
* ```
*
* @method keyEvent
* @param {String} selector jQuery selector for finding element on the DOM
* @param {String} type the type of key event, e.g. `keypress`, `keydown`, `keyup`
* @param {Number} keyCode the keyCode of the simulated key event
* @return {RSVP.Promise}
* @since 1.5.0
*/
asyncHelper('keyEvent', keyEvent);

/**
* Fills in an input element with some text.
*
* Example:
*
* ```javascript
* fillIn('#email', 'you@example.com').then(function() {
*   // assert something
* });
* ```
*
* @method fillIn
* @param {String} selector jQuery selector finding an input element on the DOM
* to fill text with
* @param {String} text text to place inside the input element
* @return {RSVP.Promise}
*/
asyncHelper('fillIn', fillIn);

/**
* Finds an element in the context of the app's container element. A simple alias
* for `app.$(selector)`.
*
* Example:
*
* ```javascript
* var $el = find('.my-selector');
* ```
*
* @method find
* @param {String} selector jQuery string selector for element lookup
* @return {Object} jQuery object representing the results of the query
*/
helper('find', find);

/**
* Like `find`, but throws an error if the element selector returns no results.
*
* Example:
*
* ```javascript
* var $el = findWithAssert('.doesnt-exist'); // throws error
* ```
*
* @method findWithAssert
* @param {String} selector jQuery selector string for finding an element within
* the DOM
* @return {Object} jQuery object representing the results of the query
* @throws {Error} throws error if jQuery object returned has a length of 0
*/
helper('findWithAssert', findWithAssert);

/**
  Causes the run loop to process any pending events. This is used to ensure that
  any async operations from other helpers (or your assertions) have been processed.

  This is most often used as the return value for the helper functions (see 'click',
  'fillIn','visit',etc).

  Example:

  ```javascript
  Ember.Test.registerAsyncHelper('loginUser', function(app, username, password) {
    visit('secured/path/here')
    .fillIn('#username', username)
    .fillIn('#password', username)
    .click('.submit')

    return app.testHelpers.wait();
  });

  @method wait
  @param {Object} value The value to be returned.
  @return {RSVP.Promise}
*/
asyncHelper('wait', wait);
asyncHelper('andThen', andThen);


/**
  Returns the currently active route name.

Example:

```javascript
function validateRouteName(){
equal(currentRouteName(), 'some.path', "correct route was transitioned into.");
}

visit('/some/path').then(validateRouteName)
```

@method currentRouteName
@return {Object} The name of the currently active route.
@since 1.5.0
*/
helper('currentRouteName', currentRouteName);

/**
  Returns the current path.

Example:

```javascript
function validateURL(){
equal(currentPath(), 'some.path.index', "correct path was transitioned into.");
}

click('#some-link-id').then(validateURL);
```

@method currentPath
@return {Object} The currently active path.
@since 1.5.0
*/
helper('currentPath', currentPath);

/**
  Returns the current URL.

Example:

```javascript
function validateURL(){
equal(currentURL(), '/some/path', "correct URL was transitioned into.");
}

click('#some-link-id').then(validateURL);
```

@method currentURL
@return {Object} The currently active URL.
@since 1.5.0
*/
helper('currentURL', currentURL);

/**
  Triggers the given DOM event on the element identified by the provided selector.

  Example:

  ```javascript
  triggerEvent('#some-elem-id', 'blur');
  ```

  This is actually used internally by the `keyEvent` helper like so:

  ```javascript
  triggerEvent('#some-elem-id', 'keypress', { keyCode: 13 });
  ```

 @method triggerEvent
 @param {String} selector jQuery selector for finding element on the DOM
 @param {String} [context] jQuery selector that will limit the selector
                           argument to find only within the context's children
 @param {String} type The event type to be triggered.
 @param {Object} [options] The options to be passed to jQuery.Event.
 @return {RSVP.Promise}
 @since 1.5.0
*/
asyncHelper('triggerEvent', triggerEvent);<|MERGE_RESOLUTION|>--- conflicted
+++ resolved
@@ -72,28 +72,6 @@
   return app.testHelpers.wait();
 }
 
-<<<<<<< HEAD
-function triggerEvent(app, selector, context, type, options){
-  if (arguments.length === 3) {
-    // context and options are optional, so this is
-    // app, selector, type
-    type = context;
-    context = null;
-    options = {};
-  }
-
-  if (arguments.length === 4) {
-    // context and options are optional, so this is
-    if (typeof type === "object") {  // either
-      // app, selector, type, options
-      options = type;
-      type = context;
-      context = null;
-    } else { // or
-      // app, selector, context, type
-      options = {};
-    }
-=======
 function triggerEvent(app, selector, contextOrType, typeOrOptions, possibleOptions){
   var arity = arguments.length;
   var context, type, options;
@@ -121,7 +99,6 @@
     context = contextOrType;
     type = typeOrOptions;
     options = possibleOptions;
->>>>>>> 6943ac5d
   }
 
   var $el = app.testHelpers.findWithAssert(selector, context);
