import lookupHelper, { findHelper } from "ember-htmlbars/system/lookup-helper";
import ComponentLookup from "ember-views/component_lookup";
import Registry from "container/registry";
import Component from "ember-views/views/component";

function generateEnv(helpers, container) {
  return {
<<<<<<< HEAD
    container: container,
    helpers: (helpers ? helpers : {})
=======
    helpers: (helpers ? helpers : {}),
    data: { view: { } }
>>>>>>> 41542c6f
  };
}

function generateContainer() {
  var registry = new Registry();
  var container = registry.container();

  registry.optionsForType('helper', { instantiate: false });
  registry.register('component-lookup:main', ComponentLookup);

  return container;
}

QUnit.module('ember-htmlbars: lookupHelper hook');

QUnit.test('looks for helpers in the provided `env.helpers`', function() {
  var env = generateEnv({
    'flubarb'() { }
  });

  var actual = lookupHelper('flubarb', null, env);

  equal(actual, env.helpers.flubarb, 'helpers are looked up on env');
});

QUnit.test('returns undefined if no container exists (and helper is not found in env)', function() {
  var env = generateEnv();
  var view = {};

  var actual = findHelper('flubarb', view, env);

  equal(actual, undefined, 'does not blow up if view does not have a container');
});

QUnit.test('does not lookup in the container if the name does not contain a dash (and helper is not found in env)', function() {
  var env = generateEnv();
  var view = {
    container: {
      lookup() {
        ok(false, 'should not lookup in the container');
      }
    }
  };

  var actual = findHelper('flubarb', view, env);

  equal(actual, undefined, 'does not blow up if view does not have a container');
});

QUnit.test('does a lookup in the container if the name contains a dash (and helper is not found in env)', function() {
  var container = generateContainer();
  var env = generateEnv(null, container);
  var view = {
    container: container
  };

  function someName() {}
  someName.isHTMLBars = true;
  view.container._registry.register('helper:some-name', someName);

  var actual = lookupHelper('some-name', view, env);

  equal(actual, someName, 'does not wrap provided function if `isHTMLBars` is truthy');
});

QUnit.test('wraps helper from container in a Handlebars compat helper', function() {
  expect(2);
  var container = generateContainer();
  var env = generateEnv(null, container);
  var view = {
    container: container
  };
  var called;

  function someName() {
    called = true;
  }
  view.container._registry.register('helper:some-name', someName);

  var actual = lookupHelper('some-name', view, env);

  ok(actual.isHTMLBars, 'wraps provided helper in an HTMLBars compatible helper');

  var fakeParams = [];
  var fakeHash = {};
  var fakeOptions = {
    morph: { update() { } }
  };
  var fakeEnv = {
    data: {
      view: { }
    }
  };
  actual.helperFunction(fakeParams, fakeHash, fakeOptions, fakeEnv);

  ok(called, 'HTMLBars compatible wrapper is wraping the provided function');
});

QUnit.test('asserts if component-lookup:main cannot be found', function() {
  var container = generateContainer();
  var env = generateEnv(null, container);
  var view = {
    container: container
  };

  view.container._registry.unregister('component-lookup:main');

  expectAssertion(function() {
    lookupHelper('some-name', view, env);
  }, 'Could not find \'component-lookup:main\' on the provided container, which is necessary for performing component lookups');
});

QUnit.test('registers a helper in the container if component is found', function() {
  var container = generateContainer();
  var env = generateEnv(null, container);
  var view = {
    container: container
  };

  view.container._registry.register('component:some-name', Component);

  lookupHelper('some-name', view, env);

  ok(view.container.lookup('helper:some-name'), 'new helper was registered');
});<|MERGE_RESOLUTION|>--- conflicted
+++ resolved
@@ -5,13 +5,8 @@
 
 function generateEnv(helpers, container) {
   return {
-<<<<<<< HEAD
     container: container,
     helpers: (helpers ? helpers : {})
-=======
-    helpers: (helpers ? helpers : {}),
-    data: { view: { } }
->>>>>>> 41542c6f
   };
 }
 
