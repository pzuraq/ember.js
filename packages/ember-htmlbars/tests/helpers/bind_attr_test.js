/*jshint newcap:false*/
import Ember from "ember-metal/core"; // Ember.lookup
import run from "ember-metal/run_loop";
import Namespace from "ember-runtime/system/namespace";
import EmberView from "ember-views/views/view";
import _MetamorphView from "ember-views/views/metamorph_view";
import EmberObject from "ember-runtime/system/object";
import { A } from "ember-runtime/system/native_array";
import { computed } from "ember-metal/computed";
import { observersFor } from "ember-metal/observer";
import { Registry } from "ember-runtime/system/container";
import { set } from "ember-metal/property_set";
import { runAppend, runDestroy } from "ember-runtime/tests/utils";

import helpers from "ember-htmlbars/helpers";
import compile from "ember-template-compiler/system/compile";
var view;

var originalLookup = Ember.lookup;
var TemplateTests, registry, container, lookup;

/**
  This module specifically tests integration with Handlebars and Ember-specific
  Handlebars extensions.

  If you add additional template support to View, you should create a new
  file in which to test.
*/
QUnit.module("ember-htmlbars: {{bind-attr}}", {
  setup: function() {
    Ember.lookup = lookup = {};
    lookup.TemplateTests = TemplateTests = Namespace.create();
    registry = new Registry();
    container = registry.container();
    registry.optionsForType('template', { instantiate: false });
    registry.register('view:default', _MetamorphView);
    registry.register('view:toplevel', EmberView.extend());
  },

  teardown: function() {
    runDestroy(container);
    runDestroy(view);
    registry = container = view = null;

    Ember.lookup = lookup = originalLookup;
    TemplateTests = null;
  }
});

QUnit.test("should be able to bind element attributes using {{bind-attr}}", function() {
  var template = compile('<img {{bind-attr src=view.content.url alt=view.content.title}}>');

  view = EmberView.create({
    template: template,
    content: EmberObject.create({
      url: "http://www.emberjs.com/assets/images/logo.png",
      title: "The SproutCore Logo"
    })
  });

  runAppend(view);

  equal(view.$('img').attr('src'), "http://www.emberjs.com/assets/images/logo.png", "sets src attribute");
  equal(view.$('img').attr('alt'), "The SproutCore Logo", "sets alt attribute");

  run(function() {
    set(view, 'content.title', "El logo de Eember");
  });

  equal(view.$('img').attr('alt'), "El logo de Eember", "updates alt attribute when content's title attribute changes");

  run(function() {
    set(view, 'content', EmberObject.create({
      url: "http://www.thegooglez.com/theydonnothing",
      title: "I CAN HAZ SEARCH"
    }));
  });

  equal(view.$('img').attr('alt'), "I CAN HAZ SEARCH", "updates alt attribute when content object changes");

  run(function() {
    set(view, 'content', {
      url: "http://www.emberjs.com/assets/images/logo.png",
      title: "The SproutCore Logo"
    });
  });

  equal(view.$('img').attr('alt'), "The SproutCore Logo", "updates alt attribute when content object is a hash");

  run(function() {
    set(view, 'content', EmberObject.createWithMixins({
      url: "http://www.emberjs.com/assets/images/logo.png",
      title: computed(function() {
        return "Nanananana Ember!";
      })
    }));
  });

  equal(view.$('img').attr('alt'), "Nanananana Ember!", "updates alt attribute when title property is computed");
});

QUnit.test("should be able to bind to view attributes with {{bind-attr}}", function() {
  view = EmberView.create({
    value: 'Test',
    template: compile('<img src="test.jpg" {{bind-attr alt=view.value}}>')
  });

  runAppend(view);

  equal(view.$('img').attr('alt'), "Test", "renders initial value");

  run(function() {
    view.set('value', 'Updated');
  });

  equal(view.$('img').attr('alt'), "Updated", "updates value");
});

QUnit.test("should be able to bind to globals with {{bind-attr}} (DEPRECATED)", function() {
  TemplateTests.set('value', 'Test');

  view = EmberView.create({
    template: compile('<img src="test.jpg" {{bind-attr alt=TemplateTests.value}}>')
  });

  expectDeprecation(function() {
    runAppend(view);
  }, /Global lookup of TemplateTests.value from a Handlebars template is deprecated/);

  equal(view.$('img').attr('alt'), "Test", "renders initial value");
});

QUnit.test("should not allow XSS injection via {{bind-attr}}", function() {
  view = EmberView.create({
    template: compile('<img src="test.jpg" {{bind-attr alt=view.content.value}}>'),
    content: {
      value: 'Trololol" onmouseover="alert(\'HAX!\');'
    }
  });

  runAppend(view);

  equal(view.$('img').attr('onmouseover'), undefined);
  // If the whole string is here, then it means we got properly escaped
  equal(view.$('img').attr('alt'), 'Trololol" onmouseover="alert(\'HAX!\');');
});

QUnit.test("should be able to bind use {{bind-attr}} more than once on an element", function() {
  var template = compile('<img {{bind-attr src=view.content.url}} {{bind-attr alt=view.content.title}}>');

  view = EmberView.create({
    template: template,
    content: EmberObject.create({
      url: "http://www.emberjs.com/assets/images/logo.png",
      title: "The SproutCore Logo"
    })
  });

  runAppend(view);

  equal(view.$('img').attr('src'), "http://www.emberjs.com/assets/images/logo.png", "sets src attribute");
  equal(view.$('img').attr('alt'), "The SproutCore Logo", "sets alt attribute");

  run(function() {
    set(view, 'content.title', "El logo de Eember");
  });

  equal(view.$('img').attr('alt'), "El logo de Eember", "updates alt attribute when content's title attribute changes");

  run(function() {
    set(view, 'content', EmberObject.create({
      url: "http://www.thegooglez.com/theydonnothing",
      title: "I CAN HAZ SEARCH"
    }));
  });

  equal(view.$('img').attr('alt'), "I CAN HAZ SEARCH", "updates alt attribute when content object changes");

  run(function() {
    set(view, 'content', {
      url: "http://www.emberjs.com/assets/images/logo.png",
      title: "The SproutCore Logo"
    });
  });

  equal(view.$('img').attr('alt'), "The SproutCore Logo", "updates alt attribute when content object is a hash");

  run(function() {
    set(view, 'content', EmberObject.createWithMixins({
      url: "http://www.emberjs.com/assets/images/logo.png",
      title: computed(function() {
        return "Nanananana Ember!";
      })
    }));
  });

  equal(view.$('img').attr('alt'), "Nanananana Ember!", "updates alt attribute when title property is computed");

});

QUnit.test("{{bindAttr}} is aliased to {{bind-attr}}", function() {
  expect(4);

  var originalBindAttr = helpers['bind-attr'];

  try {
    if (Ember.FEATURES.isEnabled('ember-htmlbars')) {
      helpers['bind-attr'] = {
        helperFunction: function() {
          equal(arguments[0], 'foo', 'First arg match');
          equal(arguments[1], 'bar', 'Second arg match');

          return 'result';
        }
      };
    } else {
      helpers['bind-attr'] = function() {
        equal(arguments[0], 'foo', 'First arg match');
        equal(arguments[1], 'bar', 'Second arg match');

        return 'result';
      };
    }

    expectDeprecation(function() {
      var result;

      if (Ember.FEATURES.isEnabled('ember-htmlbars')) {
        result = helpers.bindAttr.helperFunction('foo', 'bar');
      } else {
        result = helpers.bindAttr('foo', 'bar');
      }
      equal(result, 'result', 'Result match');
    }, "The 'bindAttr' view helper is deprecated in favor of 'bind-attr'");
  } finally {
    helpers['bind-attr'] = originalBindAttr;
  }
});

<<<<<<< HEAD
test("{{bindAttr}} can be used to bind attributes [DEPRECATED]", function() {
=======
QUnit.test("{{bindAttr}} can be used to bind attributes [DEPRECATED]", function() {
>>>>>>> c68812cf
  expect(3);

  view = EmberView.create({
    value: 'Test',
    template: compile('<img src="test.jpg" {{bindAttr alt=view.value}}>')
  });

  expectDeprecation(function() {
    runAppend(view);
  }, /The 'bindAttr' view helper is deprecated in favor of 'bind-attr'/);

  equal(view.$('img').attr('alt'), "Test", "renders initial value");

  run(function() {
    view.set('value', 'Updated');
  });

  equal(view.$('img').attr('alt'), "Updated", "updates value");
});

<<<<<<< HEAD
test("should be able to bind element attributes using {{bind-attr}} inside a block", function() {
=======
QUnit.test("should be able to bind element attributes using {{bind-attr}} inside a block", function() {
>>>>>>> c68812cf
  var template = compile('{{#with view.content as image}}<img {{bind-attr src=image.url alt=image.title}}>{{/with}}');

  view = EmberView.create({
    template: template,
    content: EmberObject.create({
      url: "http://www.emberjs.com/assets/images/logo.png",
      title: "The SproutCore Logo"
    })
  });

  runAppend(view);

  equal(view.$('img').attr('src'), "http://www.emberjs.com/assets/images/logo.png", "sets src attribute");
  equal(view.$('img').attr('alt'), "The SproutCore Logo", "sets alt attribute");

  run(function() {
    set(view, 'content.title', "El logo de Eember");
  });

  equal(view.$('img').attr('alt'), "El logo de Eember", "updates alt attribute when content's title attribute changes");
});

QUnit.test("should be able to bind class attribute with {{bind-attr}}", function() {
  var template = compile('<img {{bind-attr class="view.foo"}}>');

  view = EmberView.create({
    template: template,
    foo: 'bar'
  });

  runAppend(view);

  equal(view.element.firstChild.className, 'bar', 'renders class');

  run(function() {
    set(view, 'foo', 'baz');
  });

  equal(view.element.firstChild.className, 'baz', 'updates rendered class');
});

<<<<<<< HEAD
test("should be able to bind unquoted class attribute with {{bind-attr}}", function() {
=======
QUnit.test("should be able to bind unquoted class attribute with {{bind-attr}}", function() {
>>>>>>> c68812cf
  var template = compile('<img {{bind-attr class=view.foo}}>');

  view = EmberView.create({
    template: template,
    foo: 'bar'
  });

  runAppend(view);

  equal(view.$('img').attr('class'), 'bar', "renders class");

  run(function() {
    set(view, 'foo', 'baz');
  });

  equal(view.$('img').attr('class'), 'baz', "updates class");
});

QUnit.test("should be able to bind class attribute via a truthy property with {{bind-attr}}", function() {
  var template = compile('<img {{bind-attr class="view.isNumber:is-truthy"}}>');

  view = EmberView.create({
    template: template,
    isNumber: 5
  });

  runAppend(view);

  equal(view.element.firstChild.className, 'is-truthy', 'renders class');

  run(function() {
    set(view, 'isNumber', 0);
  });

  ok(view.element.firstChild.className !== 'is-truthy', 'removes class');
});

QUnit.test("should be able to bind class to view attribute with {{bind-attr}}", function() {
  var template = compile('<img {{bind-attr class="view.foo"}}>');

  view = EmberView.create({
    template: template,
    foo: 'bar'
  });

  runAppend(view);

  equal(view.$('img').attr('class'), 'bar', "renders class");

  run(function() {
    set(view, 'foo', 'baz');
  });

  equal(view.$('img').attr('class'), 'baz', "updates class");
});

QUnit.test("should not allow XSS injection via {{bind-attr}} with class", function() {
  view = EmberView.create({
    template: compile('<img {{bind-attr class="view.foo"}}>'),
    foo: '" onmouseover="alert(\'I am in your classes hacking your app\');'
  });

  try {
    runAppend(view);
  } catch (e) {
  }

  equal(view.$('img').attr('onmouseover'), undefined);
});

QUnit.test("should be able to bind class attribute using ternary operator in {{bind-attr}}", function() {
  var template = compile('<img {{bind-attr class="view.content.isDisabled:disabled:enabled"}} />');
  var content = EmberObject.create({
    isDisabled: true
  });

  view = EmberView.create({
    template: template,
    content: content
  });

  runAppend(view);

  ok(view.$('img').hasClass('disabled'), 'disabled class is rendered');
  ok(!view.$('img').hasClass('enabled'), 'enabled class is not rendered');

  run(function() {
    set(content, 'isDisabled', false);
  });

  ok(!view.$('img').hasClass('disabled'), 'disabled class is not rendered');
  ok(view.$('img').hasClass('enabled'), 'enabled class is rendered');
});

QUnit.test("should be able to add multiple classes using {{bind-attr class}}", function() {
  var template = compile('<div {{bind-attr class="view.content.isAwesomeSauce view.content.isAlsoCool view.content.isAmazing:amazing :is-super-duper view.content.isEnabled:enabled:disabled"}}></div>');
  var content = EmberObject.create({
    isAwesomeSauce: true,
    isAlsoCool: true,
    isAmazing: true,
    isEnabled: true
  });

  view = EmberView.create({
    template: template,
    content: content
  });

  runAppend(view);

  ok(view.$('div').hasClass('is-awesome-sauce'), "dasherizes first property and sets classname");
  ok(view.$('div').hasClass('is-also-cool'), "dasherizes second property and sets classname");
  ok(view.$('div').hasClass('amazing'), "uses alias for third property and sets classname");
  ok(view.$('div').hasClass('is-super-duper'), "static class is present");
  ok(view.$('div').hasClass('enabled'), "truthy class in ternary classname definition is rendered");
  ok(!view.$('div').hasClass('disabled'), "falsy class in ternary classname definition is not rendered");

  run(function() {
    set(content, 'isAwesomeSauce', false);
    set(content, 'isAmazing', false);
    set(content, 'isEnabled', false);
  });

  ok(!view.$('div').hasClass('is-awesome-sauce'), "removes dasherized class when property is set to false");
  ok(!view.$('div').hasClass('amazing'), "removes aliased class when property is set to false");
  ok(view.$('div').hasClass('is-super-duper'), "static class is still present");
  ok(!view.$('div').hasClass('enabled'), "truthy class in ternary classname definition is not rendered");
  ok(view.$('div').hasClass('disabled'), "falsy class in ternary classname definition is rendered");
});

QUnit.test("should be able to bind classes to globals with {{bind-attr class}} (DEPRECATED)", function() {
  TemplateTests.set('isOpen', true);

  view = EmberView.create({
    template: compile('<img src="test.jpg" {{bind-attr class="TemplateTests.isOpen"}}>')
  });

  expectDeprecation(function() {
    runAppend(view);
  }, /Global lookup of TemplateTests.isOpen from a Handlebars template is deprecated/);

  ok(view.$('img').hasClass('is-open'), "sets classname to the dasherized value of the global property");
});

<<<<<<< HEAD
test("should be able to bind-attr to 'this' in an {{#each}} block [DEPRECATED]", function() {
=======
QUnit.test("should be able to bind-attr to 'this' in an {{#each}} block [DEPRECATED]", function() {
>>>>>>> c68812cf
  expectDeprecation('Using the context switching form of {{each}} is deprecated. Please use the keyword form (`{{#each foo in bar}}`) instead.');

  view = EmberView.create({
    template: compile('{{#each view.images}}<img {{bind-attr src=this}}>{{/each}}'),
    images: A(['one.png', 'two.jpg', 'three.gif'])
  });

  runAppend(view);

  var images = view.$('img');
  ok(/one\.png$/.test(images[0].src));
  ok(/two\.jpg$/.test(images[1].src));
  ok(/three\.gif$/.test(images[2].src));
});

<<<<<<< HEAD
test("should be able to bind classes to 'this' in an {{#each}} block with {{bind-attr class}} [DEPRECATED]", function() {
=======
QUnit.test("should be able to bind classes to 'this' in an {{#each}} block with {{bind-attr class}} [DEPRECATED]", function() {
>>>>>>> c68812cf
  expectDeprecation('Using the context switching form of {{each}} is deprecated. Please use the keyword form (`{{#each foo in bar}}`) instead.');

  view = EmberView.create({
    template: compile('{{#each view.items}}<li {{bind-attr class="this"}}>Item</li>{{/each}}'),
    items: A(['a', 'b', 'c'])
  });

  runAppend(view);

  ok(view.$('li').eq(0).hasClass('a'), "sets classname to the value of the first item");
  ok(view.$('li').eq(1).hasClass('b'), "sets classname to the value of the second item");
  ok(view.$('li').eq(2).hasClass('c'), "sets classname to the value of the third item");
});

QUnit.test("should be able to bind-attr to var in {{#each var in list}} block", function() {
  view = EmberView.create({
    template: compile('{{#each image in view.images}}<img {{bind-attr src=image}}>{{/each}}'),
    images: A(['one.png', 'two.jpg', 'three.gif'])
  });

  runAppend(view);

  var images = view.$('img');
  ok(/one\.png$/.test(images[0].src));
  ok(/two\.jpg$/.test(images[1].src));
  ok(/three\.gif$/.test(images[2].src));

  run(function() {
    var imagesArray = view.get('images');
    imagesArray.removeAt(0);
  });

  images = view.$('img');
  ok(images.length === 2, "");
  ok(/two\.jpg$/.test(images[0].src));
  ok(/three\.gif$/.test(images[1].src));
});

QUnit.test("should teardown observers from bind-attr on rerender", function() {
  view = EmberView.create({
    template: compile('<span {{bind-attr class="view.foo" name=view.foo}}>wat</span>'),
    foo: 'bar'
  });

  runAppend(view);

  equal(observersFor(view, 'foo').length, 1);

  run(function() {
    view.rerender();
  });

  equal(observersFor(view, 'foo').length, 1);
});

<<<<<<< HEAD
test("should keep class in the order it appears in", function() {
=======
QUnit.test("should keep class in the order it appears in", function() {
>>>>>>> c68812cf
  view = EmberView.create({
    template: compile('<span {{bind-attr class=":foo :baz"}}></span>')
  });

  runAppend(view);

  equal(view.element.firstChild.className, 'foo baz', 'classes are in expected order');
});

<<<<<<< HEAD
test('should allow either quoted or unquoted values', function() {
=======
QUnit.test('should allow either quoted or unquoted values', function() {
>>>>>>> c68812cf
  view = EmberView.create({
    value: 'Test',
    source: 'test.jpg',
    template: compile('<img {{bind-attr alt="view.value" src=view.source}}>')
  });

  runAppend(view);

  equal(view.$('img').attr('alt'), "Test", "renders initial value");
  equal(view.$('img').attr('src'), "test.jpg", "renders initial value");

  run(function() {
    view.set('value', 'Updated');
    view.set('source', 'test2.jpg');
  });

  equal(view.$('img').attr('alt'), "Updated", "updates value");
  equal(view.$('img').attr('src'), "test2.jpg", "updates value");
});

<<<<<<< HEAD
test("property before didInsertElement", function() {
=======
QUnit.test("property before didInsertElement", function() {
>>>>>>> c68812cf
  var matchingElement;
  view = EmberView.create({
    name: 'bob',
    template: compile('<div {{bind-attr alt=view.name}}></div>'),
<<<<<<< HEAD
    didInsertElement: function(){
=======
    didInsertElement: function() {
>>>>>>> c68812cf
      matchingElement = this.$('div[alt=bob]');
    }
  });
  runAppend(view);
  equal(matchingElement.length, 1, 'element is in the DOM when didInsertElement');
});

<<<<<<< HEAD
test("asserts for <div class='foo' {{bind-attr class='bar'}}></div>", function() {
=======
QUnit.test("asserts for <div class='foo' {{bind-attr class='bar'}}></div>", function() {
>>>>>>> c68812cf
  var template = compile('<div class="foo" {{bind-attr class=view.foo}}></div>');

  view = EmberView.create({
    template: template,
    foo: 'bar'
  });

  expectAssertion(function() {
    runAppend(view);
  }, /You cannot set `class` manually and via `{{bind-attr}}` helper on the same element/);
});

<<<<<<< HEAD
test("asserts for <div data-bar='foo' {{bind-attr data-bar='blah'}}></div>", function() {
=======
QUnit.test("asserts for <div data-bar='foo' {{bind-attr data-bar='blah'}}></div>", function() {
>>>>>>> c68812cf
  var template = compile('<div data-bar="foo" {{bind-attr data-bar=view.blah}}></div>');

  view = EmberView.create({
    template: template,
    blah: 'bar'
  });

  expectAssertion(function() {
    runAppend(view);
  }, /You cannot set `data-bar` manually and via `{{bind-attr}}` helper on the same element/);
});<|MERGE_RESOLUTION|>--- conflicted
+++ resolved
@@ -237,11 +237,7 @@
   }
 });
 
-<<<<<<< HEAD
-test("{{bindAttr}} can be used to bind attributes [DEPRECATED]", function() {
-=======
 QUnit.test("{{bindAttr}} can be used to bind attributes [DEPRECATED]", function() {
->>>>>>> c68812cf
   expect(3);
 
   view = EmberView.create({
@@ -262,11 +258,7 @@
   equal(view.$('img').attr('alt'), "Updated", "updates value");
 });
 
-<<<<<<< HEAD
-test("should be able to bind element attributes using {{bind-attr}} inside a block", function() {
-=======
 QUnit.test("should be able to bind element attributes using {{bind-attr}} inside a block", function() {
->>>>>>> c68812cf
   var template = compile('{{#with view.content as image}}<img {{bind-attr src=image.url alt=image.title}}>{{/with}}');
 
   view = EmberView.create({
@@ -308,11 +300,7 @@
   equal(view.element.firstChild.className, 'baz', 'updates rendered class');
 });
 
-<<<<<<< HEAD
-test("should be able to bind unquoted class attribute with {{bind-attr}}", function() {
-=======
 QUnit.test("should be able to bind unquoted class attribute with {{bind-attr}}", function() {
->>>>>>> c68812cf
   var template = compile('<img {{bind-attr class=view.foo}}>');
 
   view = EmberView.create({
@@ -457,11 +445,7 @@
   ok(view.$('img').hasClass('is-open'), "sets classname to the dasherized value of the global property");
 });
 
-<<<<<<< HEAD
-test("should be able to bind-attr to 'this' in an {{#each}} block [DEPRECATED]", function() {
-=======
 QUnit.test("should be able to bind-attr to 'this' in an {{#each}} block [DEPRECATED]", function() {
->>>>>>> c68812cf
   expectDeprecation('Using the context switching form of {{each}} is deprecated. Please use the keyword form (`{{#each foo in bar}}`) instead.');
 
   view = EmberView.create({
@@ -477,11 +461,7 @@
   ok(/three\.gif$/.test(images[2].src));
 });
 
-<<<<<<< HEAD
-test("should be able to bind classes to 'this' in an {{#each}} block with {{bind-attr class}} [DEPRECATED]", function() {
-=======
 QUnit.test("should be able to bind classes to 'this' in an {{#each}} block with {{bind-attr class}} [DEPRECATED]", function() {
->>>>>>> c68812cf
   expectDeprecation('Using the context switching form of {{each}} is deprecated. Please use the keyword form (`{{#each foo in bar}}`) instead.');
 
   view = EmberView.create({
@@ -537,11 +517,7 @@
   equal(observersFor(view, 'foo').length, 1);
 });
 
-<<<<<<< HEAD
-test("should keep class in the order it appears in", function() {
-=======
 QUnit.test("should keep class in the order it appears in", function() {
->>>>>>> c68812cf
   view = EmberView.create({
     template: compile('<span {{bind-attr class=":foo :baz"}}></span>')
   });
@@ -551,11 +527,7 @@
   equal(view.element.firstChild.className, 'foo baz', 'classes are in expected order');
 });
 
-<<<<<<< HEAD
-test('should allow either quoted or unquoted values', function() {
-=======
 QUnit.test('should allow either quoted or unquoted values', function() {
->>>>>>> c68812cf
   view = EmberView.create({
     value: 'Test',
     source: 'test.jpg',
@@ -576,20 +548,12 @@
   equal(view.$('img').attr('src'), "test2.jpg", "updates value");
 });
 
-<<<<<<< HEAD
-test("property before didInsertElement", function() {
-=======
 QUnit.test("property before didInsertElement", function() {
->>>>>>> c68812cf
   var matchingElement;
   view = EmberView.create({
     name: 'bob',
     template: compile('<div {{bind-attr alt=view.name}}></div>'),
-<<<<<<< HEAD
-    didInsertElement: function(){
-=======
     didInsertElement: function() {
->>>>>>> c68812cf
       matchingElement = this.$('div[alt=bob]');
     }
   });
@@ -597,11 +561,7 @@
   equal(matchingElement.length, 1, 'element is in the DOM when didInsertElement');
 });
 
-<<<<<<< HEAD
-test("asserts for <div class='foo' {{bind-attr class='bar'}}></div>", function() {
-=======
 QUnit.test("asserts for <div class='foo' {{bind-attr class='bar'}}></div>", function() {
->>>>>>> c68812cf
   var template = compile('<div class="foo" {{bind-attr class=view.foo}}></div>');
 
   view = EmberView.create({
@@ -614,11 +574,7 @@
   }, /You cannot set `class` manually and via `{{bind-attr}}` helper on the same element/);
 });
 
-<<<<<<< HEAD
-test("asserts for <div data-bar='foo' {{bind-attr data-bar='blah'}}></div>", function() {
-=======
 QUnit.test("asserts for <div data-bar='foo' {{bind-attr data-bar='blah'}}></div>", function() {
->>>>>>> c68812cf
   var template = compile('<div data-bar="foo" {{bind-attr data-bar=view.blah}}></div>');
 
   view = EmberView.create({
