/*jshint newcap:false*/
import EmberView from 'ember-views/views/view';
import EmberObject from 'ember-runtime/system/object';

import { A } from 'ember-runtime/system/native_array';
import Ember from 'ember-metal/core';
import { get } from 'ember-metal/property_get';
import { set } from 'ember-metal/property_set';
import run from 'ember-metal/run_loop';
import compile from "ember-template-compiler/system/compile";
import EmberError from 'ember-metal/error';
import helpers from "ember-htmlbars/helpers";
import registerBoundHelper from "ember-htmlbars/compat/register-bound-helper";
import makeBoundHelper from "ember-htmlbars/compat/make-bound-helper";

import { Registry } from "ember-runtime/system/container";
import { runAppend, runDestroy } from "ember-runtime/tests/utils";

function expectDeprecationInHTMLBars() {
  // leave this as an empty function until we are ready to use it
  // to enforce deprecation notice for old Handlebars versions
}


var view, lookup, registry, container;
var originalLookup = Ember.lookup;

QUnit.module('ember-htmlbars: {{#unbound}} helper', {
  setup: function() {
    Ember.lookup = lookup = { Ember: Ember };

    view = EmberView.create({
      template: compile('{{unbound foo}} {{unbound bar}}'),
      context: EmberObject.create({
        foo: 'BORK',
        barBinding: 'foo'
      })
    });

    runAppend(view);
  },

  teardown: function() {
    runDestroy(view);
    Ember.lookup = originalLookup;
  }
});

QUnit.test('it should render the current value of a property on the context', function() {
  equal(view.$().text(), 'BORK BORK', 'should render the current value of a property');
});

QUnit.test('it should not re-render if the property changes', function() {
  run(function() {
    view.set('context.foo', 'OOF');
  });
  equal(view.$().text(), 'BORK BORK', 'should not re-render if the property changes');
});

QUnit.test('it should throw the helper missing error if multiple properties are provided', function() {
  throws(function() {
    runAppend(EmberView.create({
      template: compile('{{unbound foo bar}}'),
      context: EmberObject.create({
        foo: 'BORK',
        bar: 'foo'
      })
    }));
  }, EmberError);
});

<<<<<<< HEAD
test('should property escape unsafe hrefs', function() {
=======
QUnit.test('should property escape unsafe hrefs', function() {
>>>>>>> c68812cf
  /* jshint scripturl:true */

  expect(3);

  runDestroy(view);

  view = EmberView.create({
    template: compile('<ul>{{#each person in view.people}}<a href="{{unbound person.url}}">{{person.name}}</a>{{/each}}</ul>'),
    people: A([{
      name: 'Bob',
      url: 'javascript:bob-is-cool'
    }, {
      name: 'James',
      url: 'vbscript:james-is-cool'
    }, {
      name: 'Richard',
      url: 'javascript:richard-is-cool'
    }])
  });

  runAppend(view);

  var links = view.$('a');
  for (var i = 0, l = links.length; i < l; i++) {
    var link = links[i];
    equal(link.protocol, 'unsafe:', 'properly escaped');
  }
});

QUnit.module("ember-htmlbars: {{#unbound boundHelper arg1 arg2... argN}} form: render unbound helper invocations", {
  setup: function() {
    Ember.lookup = lookup = { Ember: Ember };
    expectDeprecationInHTMLBars();

    registerBoundHelper('surround', function(prefix, value, suffix) {
      return prefix + '-' + value + '-' + suffix;
    });

    registerBoundHelper('capitalize', function(value) {
      return value.toUpperCase();
    });

    registerBoundHelper('capitalizeName', function(value) {
      return get(value, 'firstName').toUpperCase();
    }, 'firstName');

    registerBoundHelper('fauxconcat', function(value) {
      return [].slice.call(arguments, 0, -1).join('');
    });

    registerBoundHelper('concatNames', function(value) {
      return get(value, 'firstName') + get(value, 'lastName');
    }, 'firstName', 'lastName');
  },

  teardown: function() {
    delete helpers['surround'];
    delete helpers['capitalize'];
    delete helpers['capitalizeName'];
    delete helpers['fauxconcat'];
    delete helpers['concatNames'];

    runDestroy(view);
    Ember.lookup = originalLookup;
  }
});

QUnit.test("should be able to render an unbound helper invocation", function() {
  try {
    registerBoundHelper('repeat', function(value, options) {
      var count = options.hash.count;
      var a = [];
      while (a.length < count) {
        a.push(value);
      }
      return a.join('');
    });

    view = EmberView.create({
      template: compile('{{unbound repeat foo countBinding="bar"}} {{repeat foo countBinding="bar"}} {{unbound repeat foo count=2}} {{repeat foo count=4}}'),
      context: EmberObject.create({
        foo: "X",
        numRepeatsBinding: "bar",
        bar: 5
      })
    });
    runAppend(view);

    equal(view.$().text(), "XXXXX XXXXX XX XXXX", "first render is correct");

    run(function() {
      set(view, 'context.bar', 1);
    });

    equal(view.$().text(), "XXXXX X XX XXXX", "only unbound bound options changed");
  } finally {
    delete helpers['repeat'];
  }
});

QUnit.test("should be able to render an bound helper invocation mixed with static values", function() {
  view = EmberView.create({
      template: compile('{{unbound surround prefix value "bar"}} {{surround prefix value "bar"}} {{unbound surround "bar" value suffix}} {{surround "bar" value suffix}}'),
      context: EmberObject.create({
        prefix: "before",
        value: "core",
        suffix: "after"
      })
    });
  runAppend(view);

  equal(view.$().text(), "before-core-bar before-core-bar bar-core-after bar-core-after", "first render is correct");
  run(function() {
    set(view, 'context.prefix', 'beforeChanged');
    set(view, 'context.value', 'coreChanged');
    set(view, 'context.suffix', 'afterChanged');
  });
  equal(view.$().text(), "before-core-bar beforeChanged-coreChanged-bar bar-core-after bar-coreChanged-afterChanged", "only bound values change");
});

QUnit.test("should be able to render unbound forms of multi-arg helpers", function() {
  view = EmberView.create({
    template: compile("{{fauxconcat foo bar bing}} {{unbound fauxconcat foo bar bing}}"),
    context: EmberObject.create({
      foo: "a",
      bar: "b",
      bing: "c"
    })
  });
  runAppend(view);

  equal(view.$().text(), "abc abc", "first render is correct");

  run(function() {
    set(view, 'context.bar', 'X');
  });

  equal(view.$().text(), "aXc abc", "unbound helpers/properties stayed the same");
});

QUnit.test("should be able to render an unbound helper invocation for helpers with dependent keys", function() {
  view = EmberView.create({
    template: compile("{{capitalizeName person}} {{unbound capitalizeName person}} {{concatNames person}} {{unbound concatNames person}}"),
    context: EmberObject.create({
      person: EmberObject.create({
        firstName: 'shooby',
        lastName:  'taylor'
      })
    })
  });
  runAppend(view);

  equal(view.$().text(), "SHOOBY SHOOBY shoobytaylor shoobytaylor", "first render is correct");

  run(function() {
    set(view, 'context.person.firstName', 'sally');
  });

  equal(view.$().text(), "SALLY SHOOBY sallytaylor shoobytaylor", "only bound values change");
});

QUnit.test("should be able to render an unbound helper invocation in #each helper", function() {
  view = EmberView.create({
    template: compile(
      ["{{#each person in people}}",
        "{{capitalize person.firstName}} {{unbound capitalize person.firstName}}",
        "{{/each}}"].join("")),
    context: {
      people: Ember.A([
        {
          firstName: 'shooby',
          lastName:  'taylor'
        },
        {
          firstName: 'cindy',
          lastName:  'taylor'
        }
      ])
    }
  });
  runAppend(view);

  equal(view.$().text(), "SHOOBY SHOOBYCINDY CINDY", "unbound rendered correctly");
});

QUnit.test("should be able to render an unbound helper invocation with bound hash options", function() {
  try {
    Ember.Handlebars.registerBoundHelper('repeat', function(value) {
      return [].slice.call(arguments, 0, -1).join('');
    });


    view = EmberView.create({
      template: compile("{{capitalizeName person}} {{unbound capitalizeName person}} {{concatNames person}} {{unbound concatNames person}}"),
      context: EmberObject.create({
        person: EmberObject.create({
          firstName: 'shooby',
          lastName:  'taylor'
        })
      })
    });
    runAppend(view);

    equal(view.$().text(), "SHOOBY SHOOBY shoobytaylor shoobytaylor", "first render is correct");

    run(function() {
      set(view, 'context.person.firstName', 'sally');
    });

    equal(view.$().text(), "SALLY SHOOBY sallytaylor shoobytaylor", "only bound values change");
  } finally {
    delete Ember.Handlebars.registerBoundHelper['repeat'];
  }
});

<<<<<<< HEAD
test("should be able to render bound form of a helper inside unbound form of same helper", function() {
=======
QUnit.test("should be able to render bound form of a helper inside unbound form of same helper", function() {
>>>>>>> c68812cf
  view = EmberView.create({
    template: compile(
      ["{{#unbound if foo}}",
        "{{#if bar}}true{{/if}}",
        "{{#unless bar}}false{{/unless}}",
        "{{/unbound}}",
        "{{#unbound unless notfoo}}",
        "{{#if bar}}true{{/if}}",
        "{{#unless bar}}false{{/unless}}",
        "{{/unbound}}"].join("")),
    context: EmberObject.create({
      foo: true,
      notfoo: false,
      bar: true
    })
  });
  runAppend(view);

  equal(view.$().text(), "truetrue", "first render is correct");

  run(function() {
    set(view, 'context.bar', false);
  });

  equal(view.$().text(), "falsefalse", "bound if and unless inside unbound if/unless are updated");
});

QUnit.module("ember-htmlbars: {{#unbound}} helper -- Container Lookup", {
  setup: function() {
    Ember.lookup = lookup = { Ember: Ember };
    registry = new Registry();
    container = registry.container();
    registry.optionsForType('helper', { instantiate: false });
  },

  teardown: function() {
    runDestroy(view);
    runDestroy(container);
    Ember.lookup = originalLookup;
    registry = container = view = null;
  }
});

QUnit.test("should lookup helpers in the container", function() {
  expectDeprecationInHTMLBars();

  registry.register('helper:up-case', makeBoundHelper(function(value) {
    return value.toUpperCase();
  }));

  view = EmberView.create({
    template: compile("{{unbound up-case displayText}}"),
    container: container,
    context: {
      displayText: 'such awesome'
    }
  });

  runAppend(view);

  equal(view.$().text(), "SUCH AWESOME", "proper values were rendered");

  run(function() {
    set(view, 'context.displayText', 'no changes');
  });

  equal(view.$().text(), "SUCH AWESOME", "only bound values change");
});

QUnit.test("should be able to output a property without binding", function() {
  var context = {
    content: EmberObject.create({
      anUnboundString: "No spans here, son."
    })
  };

  view = EmberView.create({
    context: context,
    template: compile('<div id="first">{{unbound content.anUnboundString}}</div>')
  });

  runAppend(view);

  equal(view.$('#first').html(), "No spans here, son.");
});

QUnit.test("should be able to use unbound helper in #each helper", function() {
  view = EmberView.create({
    items: A(['a', 'b', 'c', 1, 2, 3]),
    template: compile('<ul>{{#each item in view.items}}<li>{{unbound item}}</li>{{/each}}</ul>')
  });

  runAppend(view);

  equal(view.$().text(), 'abc123');
  equal(view.$('li').children().length, 0, 'No markers');
});

QUnit.test("should be able to use unbound helper in #each helper (with objects)", function() {
  view = EmberView.create({
    items: A([{ wham: 'bam' }, { wham: 1 }]),
    template: compile('<ul>{{#each item in view.items}}<li>{{unbound item.wham}}</li>{{/each}}</ul>')
  });

  runAppend(view);

  equal(view.$().text(), 'bam1');
  equal(view.$('li').children().length, 0, 'No markers');
});

QUnit.test('should work properly with attributes', function() {
  expect(4);

  view = EmberView.create({
    template: compile('<ul>{{#each person in view.people}}<li class="{{unbound person.cool}}">{{person.name}}</li>{{/each}}</ul>'),
    people: A([{
      name: 'Bob',
      cool: 'not-cool'
    }, {
      name: 'James',
      cool: 'is-cool'
    }, {
      name: 'Richard',
      cool: 'is-cool'
    }])
  });

  runAppend(view);

  equal(view.$('li.not-cool').length, 1, 'correct number of not cool people');
  equal(view.$('li.is-cool').length, 2, 'correct number of cool people');

  run(function() {
    set(view, 'people.firstObject.cool', 'is-cool');
  });

  equal(view.$('li.not-cool').length, 1, 'correct number of not cool people');
  equal(view.$('li.is-cool').length, 2, 'correct number of cool people');
});<|MERGE_RESOLUTION|>--- conflicted
+++ resolved
@@ -69,11 +69,7 @@
   }, EmberError);
 });
 
-<<<<<<< HEAD
-test('should property escape unsafe hrefs', function() {
-=======
 QUnit.test('should property escape unsafe hrefs', function() {
->>>>>>> c68812cf
   /* jshint scripturl:true */
 
   expect(3);
@@ -289,11 +285,7 @@
   }
 });
 
-<<<<<<< HEAD
-test("should be able to render bound form of a helper inside unbound form of same helper", function() {
-=======
 QUnit.test("should be able to render bound form of a helper inside unbound form of same helper", function() {
->>>>>>> c68812cf
   view = EmberView.create({
     template: compile(
       ["{{#unbound if foo}}",
