--- conflicted
+++ resolved
@@ -274,7 +274,7 @@
     Ember.set(view.context, 'myAge', '5');
   });
 
-<<<<<<< HEAD
+  equal(jQuery('#qunit-fixture').text(), 'Edward5');
 });
 
 if (Ember.FEATURES.isEnabled('ember-htmlbars-component-helper')) {
@@ -302,8 +302,4 @@
 
     equal(jQuery('#qunit-fixture').text(), 'Edward5');
   });
-}
-=======
-  equal(jQuery('#qunit-fixture').text(), 'Edward5');
-});
->>>>>>> 9b062f67
+}