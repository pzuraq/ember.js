--- conflicted
+++ resolved
@@ -25,27 +25,8 @@
   }
 });
 
-<<<<<<< HEAD
-test("class renders before didInsertElement", function() {
-  var matchingElement;
-  view = EmberView.create({
-    didInsertElement: function(){
-      matchingElement = this.$('div.blue');
-    },
-    context: {color: 'blue'},
-    template: compile("<div class={{color}}>Hi!</div>")
-  });
-  appendView(view);
-
-  equal(view.element.firstChild.className, 'blue', "attribute is output");
-  equal(matchingElement.length, 1, 'element is in the DOM when didInsertElement');
-});
-
-test("class property can contain multiple classes", function() {
-=======
 QUnit.test("class renders before didInsertElement", function() {
   var matchingElement;
->>>>>>> c68812cf
   view = EmberView.create({
     didInsertElement: function() {
       matchingElement = this.$('div.blue');
@@ -154,11 +135,7 @@
   ok(view.element.firstChild.className, 'btn-large -post whoop', 'classes are updated');
 });
 
-<<<<<<< HEAD
-test("class attribute stays in order", function() {
-=======
 QUnit.test("class attribute stays in order", function() {
->>>>>>> c68812cf
   view = EmberView.create({
     context: {
       showA: 'a',
