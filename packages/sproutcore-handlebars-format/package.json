--- conflicted
+++ resolved
@@ -1,22 +1,13 @@
 {
   "name": "sproutcore-handlebars-format",
-  "author": "Yehuda Katz",
-  "version": "2.0.beta.3.1",
+  "version": "2.0.beta.3",
   "description": "Adds format support for handlebars templates",
   "summary": "Adds format support for handlebars templates",
   "homepage": "http://www.sproutcore.com",
-<<<<<<< HEAD
   "author": "Charles Jolley",
-  
-  "bpm:build": {
-    "bpm_libs.js": {
-      "directories": []
-    }
-=======
 
   "directories": {
     "lib": []
->>>>>>> 286cea7e
   },
 
   "bpm:provides": {
