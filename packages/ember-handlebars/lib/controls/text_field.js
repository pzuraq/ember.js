require("ember-handlebars/ext");
require("ember-views/views/view");
require("ember-handlebars/controls/text_support");

/**
@module ember
@submodule ember-handlebars
*/

var get = Ember.get, set = Ember.set;

/**

  The internal class used to create text inputs when the `{{input}}`
  helper is used with `type` of `text`.

<<<<<<< HEAD
  See [handlebars.helpers.input](Ember.Handlebars.helpers.html#method_input)  for usage details.
=======
  See [handlebars.helpers.input](/api/classes/Ember.Handlebars.helpers.html#method_input)  for usage details.
>>>>>>> dd9434a7

  ## Layout and LayoutName properties

  Because HTML `input` elements are self closing `layout` and `layoutName`
  properties will not be applied. See [Ember.View](/api/classes/Ember.View.html)'s
  layout section for more information.

  @class TextField
  @namespace Ember
  @extends Ember.Component
  @uses Ember.TextSupport
*/
Ember.TextField = Ember.Component.extend(Ember.TextSupport,
  /** @scope Ember.TextField.prototype */ {

  classNames: ['ember-text-field'],
  tagName: "input",
  attributeBindings: ['type', 'value', 'size', 'pattern', 'name'],

  /**
    The `value` attribute of the input element. As the user inputs text, this
    property is updated live.

    @property value
    @type String
    @default ""
  */
  value: "",

  /**
    The `type` attribute of the input element.

    @property type
    @type String
    @default "text"
  */
  type: "text",

  /**
    The `size` of the text field in characters.

    @property size
    @type String
    @default null
  */
  size: null,

  /**
    The `pattern` the pattern attribute of input element.

    @property pattern
    @type String
    @default null
  */
  pattern: null
});<|MERGE_RESOLUTION|>--- conflicted
+++ resolved
@@ -14,11 +14,7 @@
   The internal class used to create text inputs when the `{{input}}`
   helper is used with `type` of `text`.
 
-<<<<<<< HEAD
-  See [handlebars.helpers.input](Ember.Handlebars.helpers.html#method_input)  for usage details.
-=======
   See [handlebars.helpers.input](/api/classes/Ember.Handlebars.helpers.html#method_input)  for usage details.
->>>>>>> dd9434a7
 
   ## Layout and LayoutName properties
 
