--- conflicted
+++ resolved
@@ -80,25 +80,9 @@
     initialize: bootstrap
   });
 
-<<<<<<< HEAD
-  if (Ember.FEATURES.isEnabled('container-renderables')) {
-    Application.initializer({
-      name: 'registerComponentLookup',
-      after: 'domTemplates',
-      initialize: registerComponentLookup
-    });
-  } else {
-    Application.initializer({
-      name: 'registerComponents',
-      after: 'domTemplates',
-      initialize: registerComponents
-    });
-  }
-=======
   Application.initializer({
     name: 'registerComponentLookup',
     after: 'domTemplates',
     initialize: registerComponentLookup
   });
->>>>>>> dd9434a7
 });