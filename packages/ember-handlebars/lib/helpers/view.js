/**
@module ember
@submodule ember-handlebars
*/

import Ember from "ember-metal/core"; // Ember.warn, Ember.assert

import EmberObject from "ember-runtime/system/object";
import { get } from "ember-metal/property_get";
import keys from "ember-metal/keys";
import { IS_BINDING } from "ember-metal/mixin";
import { readViewFactory } from "ember-views/streams/utils";
import View from "ember-views/views/view";
import SimpleStream from "ember-metal/streams/simple";
import { read } from "ember-metal/streams/read";

function makeBindings(options) {
  var hash = options.hash;
  var hashTypes = options.hashTypes;
  var view = options.data.view;

  for (var prop in hash) {
    var hashType = hashTypes[prop];
    var value = hash[prop];

    if (IS_BINDING.test(prop)) {
      // classBinding is processed separately
      if (prop === 'classBinding') {
        continue;
      }

      if (hashType === 'ID') {
        Ember.warn("You're attempting to render a view by passing " +
                   prop + "=" + value +
                   " to a view helper, but this syntax is ambiguous. You should either surround " +
                   value + " in quotes or remove `Binding` from " + prop + ".");
        hash[prop] = view._getBindingForStream(value);
      } else if (typeof value === 'string') {
        hash[prop] = view._getBindingForStream(value);
      }
    } else {
      if (hashType === 'ID') {
        if (prop === 'class') {
          hash.classBinding = value;
        } else {
          hash[prop + 'Binding'] = view._getBindingForStream(value);
        }
        delete hash[prop];
        delete hashTypes[prop];
      }
    }
  }

  if (hash.idBinding) {
    // id can't be bound, so just perform one-time lookup.
    hash.id = hash.idBinding.value();
    hashTypes.id = 'STRING';
    delete hash.idBinding;
    delete hashTypes.idBinding;
  }
}

export var ViewHelper = EmberObject.create({
  propertiesFromHTMLOptions: function(options) {
    var view    = options.data.view;
    var hash    = options.hash;
    var classes = hash['class'];

    var extensions = {
      helperName: options.helperName || ''
    };

    if (hash.id) {
      extensions.elementId = hash.id;
    }

    if (hash.tag) {
      extensions.tagName = hash.tag;
    }

    if (classes) {
      classes = classes.split(' ');
      extensions.classNames = classes;
    }

    if (hash.classBinding) {
      extensions.classNameBindings = hash.classBinding.split(' ');
    }

    if (hash.classNameBindings) {
      if (extensions.classNameBindings === undefined) {
        extensions.classNameBindings = [];
      }
      extensions.classNameBindings = extensions.classNameBindings.concat(hash.classNameBindings.split(' '));
    }

    if (hash.attributeBindings) {
      Ember.assert("Setting 'attributeBindings' via template helpers is not allowed." +
                   " Please subclass Ember.View and set it there instead.");
      extensions.attributeBindings = null;
    }

    // Set the proper context for all bindings passed to the helper. This applies to regular attribute bindings
    // as well as class name bindings. If the bindings are local, make them relative to the current context
    // instead of the view.

    var hashKeys = keys(hash);

    for (var i = 0, l = hashKeys.length; i < l; i++) {
      var prop = hashKeys[i];

      if (prop !== 'classNameBindings') {
        extensions[prop] = hash[prop];
      }
    }

    var classNameBindings = extensions.classNameBindings;
    if (classNameBindings) {
      for (var j = 0; j < classNameBindings.length; j++) {
        var parsedPath = View._parsePropertyPath(classNameBindings[j]);
        if (parsedPath.path === '') {
          parsedPath.stream = new SimpleStream(true);
        } else {
          parsedPath.stream = view.getStream(parsedPath.path);
        }
        classNameBindings[j] = parsedPath;
      }
    }

    return extensions;
  },

  helper: function(thisContext, newView, options) {
    var data = options.data;
    var fn   = options.fn;
    var newViewProto;

    makeBindings(options);

    var viewOptions = this.propertiesFromHTMLOptions(options, thisContext);
    var currentView = data.view;
<<<<<<< HEAD
    viewOptions.templateData = data;

    if (View.detectInstance(newView)) {
      newViewProto = newView;
    } else {
      newViewProto = newView.proto();
    }
=======
    var newViewProto = newView.proto();
>>>>>>> f34d71e1

    if (fn) {
      Ember.assert("You cannot provide a template block if you also specified a templateName",
                   !get(viewOptions, 'templateName') && !get(newViewProto, 'templateName'));
      viewOptions.template = fn;
    }

    // We only want to override the `_context` computed property if there is
    // no specified controller. See View#_context for more information.
    if (!newViewProto.controller && !newViewProto.controllerBinding && !viewOptions.controller && !viewOptions.controllerBinding) {
      viewOptions._context = thisContext;
    }

    currentView.appendChild(newView, viewOptions);
  },

  instanceHelper: function(thisContext, newView, options) {
    var data = options.data;
    var fn   = options.fn;

    makeBindings(options);

    Ember.assert(
      'Only a instance of a view may be passed to the ViewHelper.instanceHelper',
      View.detectInstance(newView)
    );

    var viewOptions = this.propertiesFromHTMLOptions(options, thisContext);
    var currentView = data.view;

    if (fn) {
      Ember.assert("You cannot provide a template block if you also specified a templateName",
                   !get(viewOptions, 'templateName') && !get(newView, 'templateName'));
      viewOptions.template = fn;
    }

    // We only want to override the `_context` computed property if there is
    // no specified controller. See View#_context for more information.
    if (!newView.controller && !newView.controllerBinding &&
        !viewOptions.controller && !viewOptions.controllerBinding) {
      viewOptions._context = thisContext;
    }

    currentView.appendChild(newView, viewOptions);
  }
});

/**
  `{{view}}` inserts a new instance of an `Ember.View` into a template passing its
  options to the `Ember.View`'s `create` method and using the supplied block as
  the view's own template.

  An empty `<body>` and the following template:

  ```handlebars
  A span:
  {{#view tagName="span"}}
    hello.
  {{/view}}
  ```

  Will result in HTML structure:

  ```html
  <body>
    <!-- Note: the handlebars template script
         also results in a rendered Ember.View
         which is the outer <div> here -->

    <div class="ember-view">
      A span:
      <span id="ember1" class="ember-view">
        Hello.
      </span>
    </div>
  </body>
  ```

  ### `parentView` setting

  The `parentView` property of the new `Ember.View` instance created through
  `{{view}}` will be set to the `Ember.View` instance of the template where
  `{{view}}` was called.

  ```javascript
  aView = Ember.View.create({
    template: Ember.Handlebars.compile("{{#view}} my parent: {{parentView.elementId}} {{/view}}")
  });

  aView.appendTo('body');
  ```

  Will result in HTML structure:

  ```html
  <div id="ember1" class="ember-view">
    <div id="ember2" class="ember-view">
      my parent: ember1
    </div>
  </div>
  ```

  ### Setting CSS id and class attributes

  The HTML `id` attribute can be set on the `{{view}}`'s resulting element with
  the `id` option. This option will _not_ be passed to `Ember.View.create`.

  ```handlebars
  {{#view tagName="span" id="a-custom-id"}}
    hello.
  {{/view}}
  ```

  Results in the following HTML structure:

  ```html
  <div class="ember-view">
    <span id="a-custom-id" class="ember-view">
      hello.
    </span>
  </div>
  ```

  The HTML `class` attribute can be set on the `{{view}}`'s resulting element
  with the `class` or `classNameBindings` options. The `class` option will
  directly set the CSS `class` attribute and will not be passed to
  `Ember.View.create`. `classNameBindings` will be passed to `create` and use
  `Ember.View`'s class name binding functionality:

  ```handlebars
  {{#view tagName="span" class="a-custom-class"}}
    hello.
  {{/view}}
  ```

  Results in the following HTML structure:

  ```html
  <div class="ember-view">
    <span id="ember2" class="ember-view a-custom-class">
      hello.
    </span>
  </div>
  ```

  ### Supplying a different view class

  `{{view}}` can take an optional first argument before its supplied options to
  specify a path to a custom view class.

  ```handlebars
  {{#view "custom"}}{{! will look up App.CustomView }}
    hello.
  {{/view}}
  ```

  The first argument can also be a relative path accessible from the current
  context.

  ```javascript
  MyApp = Ember.Application.create({});
  MyApp.OuterView = Ember.View.extend({
    innerViewClass: Ember.View.extend({
      classNames: ['a-custom-view-class-as-property']
    }),
    template: Ember.Handlebars.compile('{{#view view.innerViewClass}} hi {{/view}}')
  });

  MyApp.OuterView.create().appendTo('body');
  ```

  Will result in the following HTML:

  ```html
  <div id="ember1" class="ember-view">
    <div id="ember2" class="ember-view a-custom-view-class-as-property">
      hi
    </div>
  </div>
  ```

  ### Blockless use

  If you supply a custom `Ember.View` subclass that specifies its own template
  or provide a `templateName` option to `{{view}}` it can be used without
  supplying a block. Attempts to use both a `templateName` option and supply a
  block will throw an error.

  ```javascript
  var App = Ember.Application.create();
  App.WithTemplateDefinedView = Ember.View.extend({
    templateName: 'defined-template'
  });
  ```

  ```handlebars
  {{! application.hbs }}
  {{view 'with-template-defined'}}
  ```

  ```handlebars
  {{! defined-template.hbs }}
  Some content for the defined template view.
  ```

  ### `viewName` property

  You can supply a `viewName` option to `{{view}}`. The `Ember.View` instance
  will be referenced as a property of its parent view by this name.

  ```javascript
  aView = Ember.View.create({
    template: Ember.Handlebars.compile('{{#view viewName="aChildByName"}} hi {{/view}}')
  });

  aView.appendTo('body');
  aView.get('aChildByName') // the instance of Ember.View created by {{view}} helper
  ```

  @method view
  @for Ember.Handlebars.helpers
  @param {String} path
  @param {Hash} options
  @return {String} HTML string
*/
export function viewHelper(path) {
  Ember.assert("The view helper only takes a single argument", arguments.length <= 2);

  var options = arguments[arguments.length - 1];
  var types = options.types;
  var view = options.data.view;
  var container = view.container || read(view._keywords.view).container;
  var viewClass;

  // If no path is provided, treat path param as options
  // and get an instance of the registered `view:toplevel`
  if (arguments.length === 1) {
    if (container) {
      viewClass = container.lookupFactory('view:toplevel');
    } else {
      viewClass = View;
    }
  } else {
    var pathStream;
    if (typeof path === 'string' && types[0] === 'ID') {
      pathStream = view.getStream(path);
      Ember.deprecate('Resolved the view "'+path+'" on the global context. Pass a view name to be looked up on the container instead, such as {{view "select"}}. http://emberjs.com/guides/deprecations#toc_global-lookup-of-views', !pathStream.isGlobal());
    } else {
      pathStream = path;
    }

    viewClass = readViewFactory(pathStream, container);
  }

  options.helperName = options.helperName || 'view';

  return ViewHelper.helper(this, viewClass, options);
}<|MERGE_RESOLUTION|>--- conflicted
+++ resolved
@@ -12,7 +12,6 @@
 import { readViewFactory } from "ember-views/streams/utils";
 import View from "ember-views/views/view";
 import SimpleStream from "ember-metal/streams/simple";
-import { read } from "ember-metal/streams/read";
 
 function makeBindings(options) {
   var hash = options.hash;
@@ -133,23 +132,12 @@
   helper: function(thisContext, newView, options) {
     var data = options.data;
     var fn   = options.fn;
-    var newViewProto;
 
     makeBindings(options);
 
     var viewOptions = this.propertiesFromHTMLOptions(options, thisContext);
     var currentView = data.view;
-<<<<<<< HEAD
-    viewOptions.templateData = data;
-
-    if (View.detectInstance(newView)) {
-      newViewProto = newView;
-    } else {
-      newViewProto = newView.proto();
-    }
-=======
     var newViewProto = newView.proto();
->>>>>>> f34d71e1
 
     if (fn) {
       Ember.assert("You cannot provide a template block if you also specified a templateName",
@@ -381,7 +369,7 @@
   var options = arguments[arguments.length - 1];
   var types = options.types;
   var view = options.data.view;
-  var container = view.container || read(view._keywords.view).container;
+  var container = view.container || view._keywords.view.value().container;
   var viewClass;
 
   // If no path is provided, treat path param as options
