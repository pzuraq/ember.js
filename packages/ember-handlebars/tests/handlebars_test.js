/*jshint newcap:false*/
import Ember from "ember-metal/core"; // Ember.lookup
import jQuery from "ember-views/system/jquery";
// import {expectAssertion} from "ember-metal/tests/debug_helpers";
import { forEach } from "ember-metal/enumerable_utils";
import run from "ember-metal/run_loop";
import Namespace from "ember-runtime/system/namespace";
import EmberView from "ember-views/views/view";
import _MetamorphView from "ember-handlebars/views/metamorph_view";
import EmberHandlebars from "ember-handlebars";
import EmberObject from "ember-runtime/system/object";
import ObjectController from "ember-runtime/controllers/object_controller";
import { A } from "ember-runtime/system/native_array";
import { computed } from "ember-metal/computed";
import { fmt } from "ember-runtime/system/string";
import { typeOf } from "ember-metal/utils";
import ArrayProxy from "ember-runtime/system/array_proxy";
import CollectionView from "ember-views/views/collection_view";
import ContainerView from "ember-views/views/container_view";
import { Binding } from "ember-metal/binding";
import { observersFor } from "ember-metal/observer";
import TextField from "ember-handlebars/controls/text_field";
import Container from "ember-runtime/system/container";
<<<<<<< HEAD
import Logger from "ember-metal/logger";
=======
>>>>>>> 5128cbb9
import { create as o_create } from "ember-metal/platform";

import htmlSafe from "ember-handlebars/string";

var trim = jQuery.trim;

import { get } from "ember-metal/property_get";
import { set } from "ember-metal/property_set";

function firstGrandchild(view) {
  return get(get(view, 'childViews').objectAt(0), 'childViews').objectAt(0);
}

function nthChild(view, nth) {
  return get(view, 'childViews').objectAt(nth || 0);
}

var firstChild = nthChild;

var originalLog, logCalls;

var caretPosition = function (element) {
  var ctrl = element[0];
  var caretPos = 0;

  // IE Support
  if (document.selection) {
    ctrl.focus();
    var selection = document.selection.createRange();

    selection.moveStart('character', -ctrl.value.length);

    caretPos = selection.text.length;
  }
  // Firefox support
  else if (ctrl.selectionStart || ctrl.selectionStart === '0') {
    caretPos = ctrl.selectionStart;
  }

  return caretPos;
};

var setCaretPosition = function (element, pos) {
  var ctrl = element[0];

  if (ctrl.setSelectionRange) {
    ctrl.focus();
    ctrl.setSelectionRange(pos,pos);
  } else if (ctrl.createTextRange) {
    var range = ctrl.createTextRange();
    range.collapse(true);
    range.moveEnd('character', pos);
    range.moveStart('character', pos);
    range.select();
  }
};

var view;

var appendView = function() {
  run(function() { view.appendTo('#qunit-fixture'); });
};

var originalLookup = Ember.lookup;
var TemplateTests, container, lookup;

/**
  This module specifically tests integration with Handlebars and Ember-specific
  Handlebars extensions.

  If you add additional template support to View, you should create a new
  file in which to test.
*/
QUnit.module("View - handlebars integration", {
  setup: function() {
    Ember.lookup = lookup = {};
    lookup.TemplateTests = TemplateTests = Namespace.create();
    container = new Container();
    container.optionsForType('template', { instantiate: false });
    container.register('view:default', _MetamorphView);
    container.register('view:toplevel', EmberView.extend());
  },

  teardown: function() {
    run(function() {
        if (container) {
          container.destroy();
        }
        if (view) {
          view.destroy();
        }
        container = view = null;
    });
    Ember.lookup = lookup = originalLookup;
    TemplateTests = null;
  }
});

test("template view should call the function of the associated template", function() {
  container.register('template:testTemplate', EmberHandlebars.compile("<h1 id='twas-called'>template was called</h1>"));

  view = EmberView.create({
    container: container,
    templateName: 'testTemplate'
  });

  appendView();

  ok(view.$('#twas-called').length, "the named template was called");
});

test("{{view}} should not override class bindings defined on a child view", function() {
  var LabelView = EmberView.extend({
    container:         container,
    templateName:      'nested',
    classNameBindings: ['something'],
    something:         'visible'
  });

  container.register('controller:label', ObjectController, { instantiate: true });
  container.register('view:label',       LabelView);
  container.register('template:label',   EmberHandlebars.compile('<div id="child-view"></div>'));
  container.register('template:nester', EmberHandlebars.compile('{{render "label"}}'));

  view = EmberView.create({
    container:    container,
    templateName: 'nester',
    controller:   ObjectController.create({
      container: container
    })
  });

  appendView();

  ok(view.$('.visible').length > 0, 'class bindings are not overriden');
});

test("template view should call the function of the associated template with itself as the context", function() {
  container.register('template:testTemplate', EmberHandlebars.compile("<h1 id='twas-called'>template was called for {{view.personName}}. Yea {{view.personName}}</h1>"));

  view = EmberView.createWithMixins({
    container: container,
    templateName: 'testTemplate',

    _personName: "Tom DAAAALE",
    _i: 0,

    personName: computed(function() {
      this._i++;
      return this._personName + this._i;
    })
  });

  appendView();

  equal("template was called for Tom DAAAALE1. Yea Tom DAAAALE1", view.$('#twas-called').text(), "the named template was called with the view as the data source");
});

test("should allow values from normal JavaScript hash objects to be used", function() {
  view = EmberView.create({
    template: EmberHandlebars.compile('{{#with view.person as person}}{{person.firstName}} {{person.lastName}} (and {{person.pet.name}}){{/with}}'),

    person: {
      firstName: 'Señor',
      lastName: 'CFC',
      pet: {
        name: 'Fido'
      }
    }
  });

  appendView();

  equal(view.$().text(), "Señor CFC (and Fido)", "prints out values from a hash");
});

test("should read from globals (DEPRECATED)", function() {
  Ember.lookup.Global = 'Klarg';
  view = EmberView.create({
    template: EmberHandlebars.compile('{{Global}}')
  });

  expectDeprecation(function(){
    appendView();
  }, "Global lookup of Global from a Handlebars template is deprecated.");
  equal(view.$().text(), Ember.lookup.Global);
});

test("should read from globals with a path (DEPRECATED)", function() {
  Ember.lookup.Global = { Space: 'Klarg' };
  view = EmberView.create({
    template: EmberHandlebars.compile('{{Global.Space}}')
  });

  expectDeprecation(function(){
    appendView();
  }, "Global lookup of Global.Space from a Handlebars template is deprecated.");
  equal(view.$().text(), Ember.lookup.Global.Space);
});

test("with context, should read from globals (DEPRECATED)", function() {
  Ember.lookup.Global = 'Klarg';
  view = EmberView.create({
    context: {},
    template: EmberHandlebars.compile('{{Global}}')
  });

  expectDeprecation(function(){
    appendView();
  }, "Global lookup of Global from a Handlebars template is deprecated.");
  equal(view.$().text(), Ember.lookup.Global);
});

test("with context, should read from globals with a path (DEPRECATED)", function() {
  Ember.lookup.Global = { Space: 'Klarg' };
  view = EmberView.create({
    context: {},
    template: EmberHandlebars.compile('{{Global.Space}}')
  });

  expectDeprecation(function(){
    appendView();
  }, "Global lookup of Global.Space from a Handlebars template is deprecated.");
  equal(view.$().text(), Ember.lookup.Global.Space);
});

test("should read from a global-ish simple local path without deprecation", function() {
  view = EmberView.create({
    context: { NotGlobal: 'Gwar' },
    template: EmberHandlebars.compile('{{NotGlobal}}')
  });

  expectNoDeprecation();
  appendView();

  equal(view.$().text(), 'Gwar');
});

test("should read a number value", function() {
  var context = { aNumber: 1 };
  view = EmberView.create({
    context: context,
    template: EmberHandlebars.compile('{{aNumber}}')
  });

  appendView();
  equal(view.$().text(), '1');

  Ember.run(function(){
    Ember.set(context, 'aNumber', 2);
  });
  equal(view.$().text(), '2');
});

test("should read an escaped number value", function() {
  var context = { aNumber: 1 };
  view = EmberView.create({
    context: context,
    template: EmberHandlebars.compile('{{{aNumber}}}')
  });

  appendView();
  equal(view.$().text(), '1');

  Ember.run(function(){
    Ember.set(context, 'aNumber', 2);
  });
  equal(view.$().text(), '2');
});

test("should read from an Object.create(null)", function() {
  // Use ember's polyfill for Object.create
  var nullObject = o_create(null);
  nullObject['foo'] = 'bar';
  view = EmberView.create({
    context: { nullObject: nullObject },
    template: EmberHandlebars.compile('{{nullObject.foo}}')
  });

  appendView();
  equal(view.$().text(), 'bar');

  Ember.run(function(){
    Ember.set(nullObject, 'foo', 'baz');
  });
  equal(view.$().text(), 'baz');
});

test("htmlSafe should return an instance of Handlebars.SafeString", function() {
  var safeString = htmlSafe("you need to be more <b>bold</b>");

  ok(safeString instanceof Handlebars.SafeString, "should return SafeString");
});

test("htmlSafe should return an empty string for null", function() {
  equal(htmlSafe(null).toString(), "", "should return an empty string");
});

test("htmlSafe should return an empty string for undefined", function() {
  equal(htmlSafe().toString(), "", "should return an empty string");
});

test("should escape HTML in normal mustaches", function() {
  view = EmberView.create({
    template: EmberHandlebars.compile('{{view.output}}'),
    output: "you need to be more <b>bold</b>"
  });

  appendView();
  equal(view.$('b').length, 0, "does not create an element");
  equal(view.$().text(), 'you need to be more <b>bold</b>', "inserts entities, not elements");

  run(function() { set(view, 'output', "you are so <i>super</i>"); });
  equal(view.$().text(), 'you are so <i>super</i>', "updates with entities, not elements");
  equal(view.$('i').length, 0, "does not create an element when value is updated");
});

test("should not escape HTML in triple mustaches", function() {
  view = EmberView.create({
    template: EmberHandlebars.compile('{{{view.output}}}'),
    output: "you need to be more <b>bold</b>"
  });

  appendView();

  equal(view.$('b').length, 1, "creates an element");

  run(function() {
    set(view, 'output', "you are so <i>super</i>");
  });

  equal(view.$('i').length, 1, "creates an element when value is updated");
});

test("should not escape HTML if string is a Handlebars.SafeString", function() {
  view = EmberView.create({
    template: EmberHandlebars.compile('{{view.output}}'),
    output: new Handlebars.SafeString("you need to be more <b>bold</b>")
  });

  appendView();

  equal(view.$('b').length, 1, "creates an element");

  run(function() {
    set(view, 'output', new Handlebars.SafeString("you are so <i>super</i>"));
  });

  equal(view.$('i').length, 1, "creates an element when value is updated");
});

test("child views can be inserted using the {{view}} Handlebars helper", function() {
  container.register('template:nester', EmberHandlebars.compile("<h1 id='hello-world'>Hello {{world}}</h1>{{view view.labelView}}"));
  container.register('template:nested', EmberHandlebars.compile("<div id='child-view'>Goodbye {{cruel}} {{world}}</div>"));

  var context = {
    world: "world!"
  };

  var LabelView = EmberView.extend({
    container: container,
    tagName: "aside",
    templateName: 'nested'
  });

  view = EmberView.create({
    labelView: LabelView,
    container: container,
    templateName: 'nester',
    context: context
  });

  set(context, 'cruel', "cruel");

  appendView();

  ok(view.$("#hello-world:contains('Hello world!')").length, "The parent view renders its contents");
  ok(view.$("#child-view:contains('Goodbye cruel world!')").length === 1, "The child view renders its content once");
  ok(view.$().text().match(/Hello world!.*Goodbye cruel world\!/), "parent view should appear before the child view");
});

test("child views can be inserted inside a bind block", function() {
  container.register('template:nester', EmberHandlebars.compile("<h1 id='hello-world'>Hello {{world}}</h1>{{view view.bqView}}"));
  container.register('template:nested', EmberHandlebars.compile("<div id='child-view'>Goodbye {{#with content as thing}}{{thing.blah}} {{view view.otherView}}{{/with}} {{world}}</div>"));
  container.register('template:other', EmberHandlebars.compile("cruel"));

  var context = {
    world: "world!"
  };

  var OtherView = EmberView.extend({
    container: container,
    templateName: 'other'
  });

  var BQView = EmberView.extend({
    container: container,
    otherView: OtherView,
    tagName: "blockquote",
    templateName: 'nested'
  });

  view = EmberView.create({
    container: container,
    bqView: BQView,
    context: context,
    templateName: 'nester'
  });

  set(context, 'content', EmberObject.create({ blah: "wot" }));

  appendView();

  ok(view.$("#hello-world:contains('Hello world!')").length, "The parent view renders its contents");

  ok(view.$("blockquote").text().match(/Goodbye.*wot.*cruel.*world\!/), "The child view renders its content once");
  ok(view.$().text().match(/Hello world!.*Goodbye.*wot.*cruel.*world\!/), "parent view should appear before the child view");
});

test("using Handlebars helper that doesn't exist should result in an error", function() {
  var names = [{ name: 'Alex' }, { name: 'Stef' }];
  var context = { content: A(names) };

  throws(function() {
    view = EmberView.create({
      context: context,
      template: EmberHandlebars.compile('{{#group}}{{#each name in content}}{{name}}{{/each}}{{/group}}')
    });

    appendView();
  }, "Missing helper: 'group'");
});

test("View should update when a property changes and the bind helper is used", function() {
  container.register('template:foo', EmberHandlebars.compile('<h1 id="first">{{#with view.content as thing}}{{bind "thing.wham"}}{{/with}}</h1>'));

  view = EmberView.create({
    container: container,
    templateName: 'foo',

    content: EmberObject.create({
      wham: 'bam',
      thankYou: "ma'am"
    })
  });

  appendView();

  equal(view.$('#first').text(), "bam", "precond - view renders Handlebars template");

  run(function() { set(get(view, 'content'), 'wham', 'bazam'); });
  equal(view.$('#first').text(), "bazam", "view updates when a bound property changes");
});

test("View should not use keyword incorrectly - Issue #1315", function() {
  container.register('template:foo', EmberHandlebars.compile('{{#each value in view.content}}{{value}}-{{#each option in view.options}}{{option.value}}:{{option.label}} {{/each}}{{/each}}'));

  view = EmberView.create({
    container: container,
    templateName: 'foo',

    content: A(['X', 'Y']),
    options: A([
      { label: 'One', value: 1 },
      { label: 'Two', value: 2 }
    ])
  });

  appendView();

  equal(view.$().text(), 'X-1:One 2:Two Y-1:One 2:Two ');
});

test("View should update when a property changes and no bind helper is used", function() {
  container.register('template:foo', EmberHandlebars.compile('<h1 id="first">{{#with view.content as thing}}{{thing.wham}}{{/with}}</h1>'));

  view = EmberView.create({
    container: container,
    templateName: 'foo',

    content: EmberObject.create({
      wham: 'bam',
      thankYou: "ma'am"
    })
  });

  appendView();

  equal(view.$('#first').text(), "bam", "precond - view renders Handlebars template");

  run(function() { set(get(view, 'content'), 'wham', 'bazam'); });

  equal(view.$('#first').text(), "bazam", "view updates when a bound property changes");
});

test("View should update when the property used with the #with helper changes [DEPRECATED]", function() {
  container.register('template:foo', EmberHandlebars.compile('<h1 id="first">{{#with view.content}}{{wham}}{{/with}}</h1>'));

  view = EmberView.create({
    container: container,
    templateName: 'foo',

    content: EmberObject.create({
      wham: 'bam',
      thankYou: "ma'am"
    })
  });

  expectDeprecation(function() {
    appendView();
  }, 'Using the context switching form of `{{with}}` is deprecated. Please use the keyword form (`{{with foo as bar}}`) instead. See http://emberjs.com/guides/deprecations/#toc_more-consistent-handlebars-scope for more details.');

  equal(view.$('#first').text(), "bam", "precond - view renders Handlebars template");

  run(function() {
    set(view, 'content', EmberObject.create({
      wham: 'bazam'
    }));
  });

  equal(view.$('#first').text(), "bazam", "view updates when a bound property changes");
});

test("should not update when a property is removed from the view", function() {
  container.register('template:foo', EmberHandlebars.compile('<h1 id="first">{{#bind "view.content"}}{{#bind "foo"}}{{bind "baz"}}{{/bind}}{{/bind}}</h1>'));

  view = EmberView.create({
    container: container,
    templateName: 'foo',

    content: EmberObject.create({
      foo: EmberObject.create({
        baz: "unicorns"
      })
    })
  });

  appendView();

  equal(view.$('#first').text(), "unicorns", "precond - renders the bound value");

  var oldContent = get(view, 'content');

  run(function() {
    set(view, 'content', EmberObject.create({
      foo: EmberObject.create({
        baz: "ninjas"
      })
    }));
  });

  equal(view.$('#first').text(), 'ninjas', "updates to new content value");

  run(function() {
    set(oldContent, 'foo.baz', 'rockstars');
  });

  run(function() {
    set(oldContent, 'foo.baz', 'ewoks');
  });

  equal(view.$('#first').text(), "ninjas", "does not update removed object");
});

test("Handlebars templates update properties if a content object changes", function() {
  container.register('template:menu', EmberHandlebars.compile('<h1>Today\'s Menu</h1>{{#bind "view.coffee"}}<h2>{{color}} coffee</h2><span id="price">{{bind "price"}}</span>{{/bind}}'));

  run(function() {
    view = EmberView.create({
      container: container,
      templateName: 'menu',

      coffee: EmberObject.create({
        color: 'brown',
        price: '$4'
      })
    });
  });

  appendView();

  equal(view.$('h2').text(), "brown coffee", "precond - renders color correctly");
  equal(view.$('#price').text(), '$4', "precond - renders price correctly");

  run(function() {
    set(view, 'coffee', EmberObject.create({
      color: "mauve",
      price: "$4.50"
    }));
  });

  equal(view.$('h2').text(), "mauve coffee", "should update name field when content changes");
  equal(view.$('#price').text(), "$4.50", "should update price field when content changes");

  run(function() {
    set(view, 'coffee', EmberObject.create({
      color: "mauve",
      price: "$5.50"
    }));
  });

  equal(view.$('h2').text(), "mauve coffee", "should update name field when content changes");
  equal(view.$('#price').text(), "$5.50", "should update price field when content changes");

  run(function() {
    set(view, 'coffee.price', "$5");
  });

  equal(view.$('#price').text(), "$5", "should update price field when price property is changed");

  run(function() {
    view.destroy();
  });
});

test("Template updates correctly if a path is passed to the bind helper", function() {
  container.register('template:menu', EmberHandlebars.compile('<h1>{{bind "view.coffee.price"}}</h1>'));

  view = EmberView.create({
    container: container,
    templateName: 'menu',

    coffee: EmberObject.create({
      price: '$4'
    })
  });

  appendView();

  equal(view.$('h1').text(), "$4", "precond - renders price");

  run(function() {
    set(view, 'coffee.price', "$5");
  });

  equal(view.$('h1').text(), "$5", "updates when property changes");

  run(function() {
    set(view, 'coffee', { price: "$6" });
  });

  equal(view.$('h1').text(), "$6", "updates when parent property changes");
});

test("Template updates correctly if a path is passed to the bind helper and the context object is an ObjectController", function() {
  container.register('template:menu', EmberHandlebars.compile('<h1>{{bind "view.coffee.price"}}</h1>'));

  var controller = ObjectController.create();

  var realObject = EmberObject.create({
    price: "$4"
  });

  set(controller, 'model', realObject);

  view = EmberView.create({
    container: container,
    templateName: 'menu',

    coffee: controller
  });

  appendView();

  equal(view.$('h1').text(), "$4", "precond - renders price");

  run(function() {
    set(realObject, 'price', "$5");
  });

  equal(view.$('h1').text(), "$5", "updates when property is set on real object");

  run(function() {
    set(controller, 'price', "$6" );
  });

  equal(view.$('h1').text(), "$6", "updates when property is set on object controller");
});

test("should update the block when object passed to #if helper changes", function() {
  container.register('template:menu', EmberHandlebars.compile('<h1>{{#if view.inception}}{{view.INCEPTION}}{{/if}}</h1>'));

  view = EmberView.create({
    container: container,
    templateName: 'menu',

    INCEPTION: "BOOOOOOOONG doodoodoodoodooodoodoodoo",
    inception: 'OOOOoooooOOOOOOooooooo'
  });

  appendView();

  equal(view.$('h1').text(), "BOOOOOOOONG doodoodoodoodooodoodoodoo", "renders block if a string");

  var tests = [false, null, undefined, [], '', 0];

  forEach(tests, function(val) {
    run(function() {
      set(view, 'inception', val);
    });

    equal(view.$('h1').text(), '', fmt("hides block when conditional is '%@'", [String(val)]));

    run(function() {
      set(view, 'inception', true);
    });

    equal(view.$('h1').text(), "BOOOOOOOONG doodoodoodoodooodoodoodoo", "precond - renders block when conditional is true");
  });
});

test("should update the block when object passed to #unless helper changes", function() {
  container.register('template:advice', EmberHandlebars.compile('<h1>{{#unless view.onDrugs}}{{view.doWellInSchool}}{{/unless}}</h1>'));

  view = EmberView.create({
    container: container,
    templateName: 'advice',

    onDrugs: true,
    doWellInSchool: "Eat your vegetables"
  });

  appendView();

  equal(view.$('h1').text(), "", "hides block if true");

  var tests = [false, null, undefined, [], '', 0];

  forEach(tests, function(val) {
    run(function() {
      set(view, 'onDrugs', val);
    });

    equal(view.$('h1').text(), 'Eat your vegetables', fmt("renders block when conditional is '%@'; %@", [String(val), typeOf(val)]));

    run(function() {
      set(view, 'onDrugs', true);
    });

    equal(view.$('h1').text(), "", "precond - hides block when conditional is true");
  });
});

test("should update the block when object passed to #if helper changes and an inverse is supplied", function() {
  container.register('template:menu', EmberHandlebars.compile('<h1>{{#if view.inception}}{{view.INCEPTION}}{{else}}{{view.SAD}}{{/if}}</h1>'));

  view = EmberView.create({
    container: container,
    templateName: 'menu',

    INCEPTION: "BOOOOOOOONG doodoodoodoodooodoodoodoo",
    inception: false,
    SAD: 'BOONG?'
  });

  appendView();

  equal(view.$('h1').text(), "BOONG?", "renders alternate if false");

  run(function() { set(view, 'inception', true); });

  var tests = [false, null, undefined, [], '', 0];

  forEach(tests, function(val) {
    run(function() {
      set(view, 'inception', val);
    });

    equal(view.$('h1').text(), 'BOONG?', fmt("renders alternate if %@", [String(val)]));

    run(function() {
      set(view, 'inception', true);
    });

    equal(view.$('h1').text(), "BOOOOOOOONG doodoodoodoodooodoodoodoo", "precond - renders block when conditional is true");
  });
});

test("edge case: child conditional should not render children if parent conditional becomes false", function() {
  var childCreated = false;
  var child = null;

  view = EmberView.create({
    cond1: true,
    cond2: false,
    viewClass: EmberView.extend({
      init: function() {
        this._super();
        childCreated = true;
        child = this;
      }
    }),
    template: EmberHandlebars.compile('{{#if view.cond1}}{{#if view.cond2}}{{#view view.viewClass}}test{{/view}}{{/if}}{{/if}}')
  });

  appendView();

  ok(!childCreated, 'precondition');

  run(function() {
    // The order of these sets is important for the test
    view.set('cond2', true);
    view.set('cond1', false);
  });

  // TODO: Priority Queue, for now ensure correct result.
  //ok(!childCreated, 'child should not be created');
  ok(child.isDestroyed, 'child should be gone');
  equal(view.$().text(), '');
});

test("Template views return throw if their template cannot be found", function() {
  view = EmberView.create({
    templateName: 'cantBeFound',
    container: { lookup: function() { }}
  });

  expectAssertion(function() {
    get(view, 'template');
  }, /cantBeFound/);
});

test("Layout views return throw if their layout cannot be found", function() {
  view = EmberView.create({
    layoutName: 'cantBeFound',
    container: { lookup: function() { }}
  });

  expectAssertion(function() {
    get(view, 'layout');
  }, /cantBeFound/);
});

test("Template views add an elementId to child views created using the view helper", function() {
  container.register('template:parent', EmberHandlebars.compile('<div>{{view view.childView}}</div>'));
  container.register('template:child', EmberHandlebars.compile("I can't believe it's not butter."));

  var ChildView = EmberView.extend({
    container: container,
    templateName: 'child'
  });

  view = EmberView.create({
    container: container,
    childView: ChildView,
    templateName: 'parent'
  });

  appendView();
  var childView = get(view, 'childViews.firstObject');
  equal(view.$().children().first().children().first().attr('id'), get(childView, 'elementId'));
});

test("views set the template of their children to a passed block", function() {
  container.register('template:parent', EmberHandlebars.compile('<h1>{{#view}}<span>It worked!</span>{{/view}}</h1>'));

  view = EmberView.create({
    container: container,
    templateName: 'parent'
  });

  appendView();
  ok(view.$('h1:has(span)').length === 1, "renders the passed template inside the parent template");
});

test("views render their template in the context of the parent view's context", function() {
  container.register('template:parent', EmberHandlebars.compile('<h1>{{#with content as person}}{{#view}}{{person.firstName}} {{person.lastName}}{{/view}}{{/with}}</h1>'));

  var context = {
    content: {
      firstName: "Lana",
      lastName: "del Heeeyyyyyy"
    }
  };

  view = EmberView.create({
    container: container,
    templateName: 'parent',
    context: context
  });

  appendView();
  equal(view.$('h1').text(), "Lana del Heeeyyyyyy", "renders properties from parent context");
});

test("views make a view keyword available that allows template to reference view context", function() {
  container.register('template:parent', EmberHandlebars.compile('<h1>{{#with view.content as person}}{{#view person.subview}}{{view.firstName}} {{person.lastName}}{{/view}}{{/with}}</h1>'));

  view = EmberView.create({
    container: container,
    templateName: 'parent',

    content: {
      subview: EmberView.extend({
        firstName: "Brodele"
      }),
      firstName: "Lana",
      lastName: "del Heeeyyyyyy"
    }
  });

  appendView();
  equal(view.$('h1').text(), "Brodele del Heeeyyyyyy", "renders properties from parent context");
});

test("a view helper's bindings are to the parent context", function() {
  var Subview = EmberView.extend({
    classNameBindings: ['color'],
    controller: EmberObject.create({
      color: 'green',
      name: "bar"
    }),
    template: EmberHandlebars.compile('{{view.someController.name}} {{name}}')
  });
  var View = EmberView.extend({
    controller: EmberObject.create({
      color: "mauve",
      name: 'foo'
    }),
    Subview: Subview,
    template: EmberHandlebars.compile('<h1>{{view view.Subview colorBinding="color" someControllerBinding="this"}}</h1>')
  });
  view = View.create();
  appendView();
  equal(view.$('h1 .mauve').length, 1, "renders property on helper declaration from parent context");
  equal(view.$('h1 .mauve').text(), "foo bar", "renders property bound in template from subview context");
});

// test("should warn if setting a template on a view with a templateName already specified", function() {
//   view = EmberView.create({
//     childView: EmberView.extend({
//       templateName: 'foo'
//     }),

//     template: EmberHandlebars.compile('{{#view childView}}test{{/view}}')
//   });

//   expectAssertion(function() {
//     appendView();
//   }, "Unable to find view at path 'childView'");

//   run(function() {
//     view.destroy();
//   });

//   view = EmberView.create({
//     childView: EmberView.extend(),
//     template: EmberHandlebars.compile('{{#view childView templateName="foo"}}test{{/view}}')
//   });

//   expectAssertion(function() {
//     appendView();
//   }, "Unable to find view at path 'childView'");
// });

test("Child views created using the view helper should have their parent view set properly", function() {
  var template = '{{#view}}{{#view}}{{view}}{{/view}}{{/view}}';

  view = EmberView.create({
    template: EmberHandlebars.compile(template)
  });

  appendView();

  var childView = firstGrandchild(view);
  equal(childView, get(firstChild(childView), 'parentView'), 'parent view is correct');
});

test("Child views created using the view helper should have their IDs registered for events", function() {
  var template = '{{view}}{{view id="templateViewTest"}}';

  view = EmberView.create({
    template: EmberHandlebars.compile(template)
  });

  appendView();

  var childView = firstChild(view);
  var id = childView.$()[0].id;
  equal(EmberView.views[id], childView, 'childView without passed ID is registered with View.views so that it can properly receive events from EventDispatcher');

  childView = nthChild(view, 1);
  id = childView.$()[0].id;
  equal(id, 'templateViewTest', 'precond -- id of childView should be set correctly');
  equal(EmberView.views[id], childView, 'childView with passed ID is registered with View.views so that it can properly receive events from EventDispatcher');
});

test("Child views created using the view helper and that have a viewName should be registered as properties on their parentView", function() {
  var template = '{{#view}}{{view viewName="ohai"}}{{/view}}';

  view = EmberView.create({
    template: EmberHandlebars.compile(template)
  });

  appendView();

  var parentView = firstChild(view);
  var childView  = firstGrandchild(view);

  equal(get(parentView, 'ohai'), childView);
});

test("Collection views that specify an example view class have their children be of that class", function() {
  var ExampleViewCollection = CollectionView.extend({
    itemViewClass: EmberView.extend({
      isCustom: true
    }),

    content: A(['foo'])
  });

  view = EmberView.create({
    exampleViewCollection: ExampleViewCollection,
    template: EmberHandlebars.compile('{{#collection view.exampleViewCollection}}OHAI{{/collection}}')
  });

  run(function() {
    view.append();
  });

  ok(firstGrandchild(view).isCustom, "uses the example view class");
});

test("itemViewClass works in the #collection helper with a global (DEPRECATED)", function() {
  TemplateTests.ExampleItemView = EmberView.extend({
    isAlsoCustom: true
  });

  view = EmberView.create({
    exampleController: ArrayProxy.create({
      content: A(['alpha'])
    }),
    template: EmberHandlebars.compile('{{#collection content=view.exampleController itemViewClass=TemplateTests.ExampleItemView}}beta{{/collection}}')
  });

  expectDeprecation(function(){
    run(view, 'append');
  }, /Resolved the view "TemplateTests.ExampleItemView" on the global context/);

  ok(firstGrandchild(view).isAlsoCustom, "uses the example view class specified in the #collection helper");
});

test("itemViewClass works in the #collection helper with a property", function() {
  var ExampleItemView = EmberView.extend({
    isAlsoCustom: true
  });

  var ExampleCollectionView = CollectionView;

  view = EmberView.create({
    possibleItemView: ExampleItemView,
    exampleCollectionView: ExampleCollectionView,
    exampleController: ArrayProxy.create({
      content: A(['alpha'])
    }),
    template: EmberHandlebars.compile('{{#collection view.exampleCollectionView content=view.exampleController itemViewClass=view.possibleItemView}}beta{{/collection}}')
  });

  run(function() {
    view.append();
  });

  ok(firstGrandchild(view).isAlsoCustom, "uses the example view class specified in the #collection helper");
});

test("itemViewClass works in the #collection via container", function() {
  container.register('view:example-item', EmberView.extend({
    isAlsoCustom: true
  }));

  view = EmberView.create({
    container: container,
    exampleCollectionView: CollectionView.extend(),
    exampleController: ArrayProxy.create({
      content: A(['alpha'])
    }),
    template: EmberHandlebars.compile('{{#collection view.exampleCollectionView content=view.exampleController itemViewClass="example-item"}}beta{{/collection}}')
  });

  run(function() {
    view.append();
  });

  ok(firstGrandchild(view).isAlsoCustom, "uses the example view class specified in the #collection helper");
});

test("should update boundIf blocks if the conditional changes", function() {
  container.register('template:foo', EmberHandlebars.compile('<h1 id="first">{{#boundIf "view.content.myApp.isEnabled"}}{{view.content.wham}}{{/boundIf}}</h1>'));

  view = EmberView.create({
    container: container,
    templateName: 'foo',

    content: EmberObject.create({
      wham: 'bam',
      thankYou: "ma'am",
      myApp: EmberObject.create({
        isEnabled: true
      })
    })
  });

  appendView();

  equal(view.$('#first').text(), "bam", "renders block when condition is true");

  run(function() {
    set(get(view, 'content'), 'myApp.isEnabled', false);
  });

  equal(view.$('#first').text(), "", "re-renders without block when condition is false");

  run(function() {
    set(get(view, 'content'), 'myApp.isEnabled', true);
  });

  equal(view.$('#first').text(), "bam", "re-renders block when condition changes to true");
});

test("should not update boundIf if truthiness does not change", function() {
  var renderCount = 0;

  view = EmberView.create({
    template: EmberHandlebars.compile('<h1 id="first">{{#boundIf "view.shouldDisplay"}}{{view view.InnerViewClass}}{{/boundIf}}</h1>'),

    shouldDisplay: true,

    InnerViewClass: EmberView.extend({
      template: EmberHandlebars.compile("bam"),

      render: function() {
        renderCount++;
        return this._super.apply(this, arguments);
      }
    })
  });

  appendView();

  equal(renderCount, 1, "precond - should have rendered once");
  equal(view.$('#first').text(), "bam", "renders block when condition is true");

  run(function() {
    set(view, 'shouldDisplay', 1);
  });

  equal(renderCount, 1, "should not have rerendered");
  equal(view.$('#first').text(), "bam", "renders block when condition is true");
});

test("{{view}} id attribute should set id on layer", function() {
  container.register('template:foo', EmberHandlebars.compile('{{#view view.idView id="bar"}}baz{{/view}}'));

  var IdView = EmberView;

  view = EmberView.create({
    idView: IdView,
    container: container,
    templateName: 'foo'
  });

  appendView();

  equal(view.$('#bar').length, 1, "adds id attribute to layer");
  equal(view.$('#bar').text(), 'baz', "emits content");
});

test("{{view}} should be able to point to a local instance of view", function() {
  view = EmberView.create({
    template: EmberHandlebars.compile("{{view view.common}}"),

    common: EmberView.create({
      template: EmberHandlebars.compile("common")
    })
  });

  appendView();

  equal(view.$().text(), "common", "tries to look up view name locally");
});

test("{{view}} should be able to point to a local subclass of view", function() {
  var MyView = EmberView.extend();
  view = EmberView.create({
    template: EmberHandlebars.compile("{{view view.subclassed}}"),
    subclassed: MyView.extend({
      template: EmberHandlebars.compile("subclassed")
    })
  });

  appendView();

  equal(view.$().text(), "subclassed", "tries to look up view name locally");
});

test("{{view}} should be able to point to a local instance of subclass of view", function() {
  var MyView = EmberView.extend();
  view = EmberView.create({
    template: EmberHandlebars.compile("{{view view.subclassed}}"),
    subclassed: MyView.create({
      template: EmberHandlebars.compile("subclassed")
    })
  });

  appendView();

  equal(view.$().text(), "subclassed", "tries to look up view name locally");
});

test("{{view}} asserts that a view class is present", function() {
  var MyView = EmberObject.extend();
  view = EmberView.create({
    template: EmberHandlebars.compile("{{view view.notView}}"),
    notView: MyView.extend({
      template: EmberHandlebars.compile("notView")
    })
  });

  expectAssertion(function(){
    appendView();
  }, /must be a subclass or an instance of Ember.View/);
});

test("{{view}} asserts that a view class is present off controller", function() {
  var MyView = EmberObject.extend();
  view = EmberView.create({
    template: EmberHandlebars.compile("{{view notView}}"),
    controller: EmberObject.create({
      notView: MyView.extend({
        template: EmberHandlebars.compile("notView")
      })
    })
  });

  expectAssertion(function(){
    appendView();
  }, /must be a subclass or an instance of Ember.View/);
});

test("{{view}} asserts that a view instance is present", function() {
  var MyView = EmberObject.extend();
  view = EmberView.create({
    template: EmberHandlebars.compile("{{view view.notView}}"),
    notView: MyView.create({
      template: EmberHandlebars.compile("notView")
    })
  });

  expectAssertion(function(){
    appendView();
  }, /must be a subclass or an instance of Ember.View/);
});

test("{{view}} asserts that a view subclass instance is present off controller", function() {
  var MyView = EmberObject.extend();
  view = EmberView.create({
    template: EmberHandlebars.compile("{{view notView}}"),
    controller: EmberObject.create({
      notView: MyView.create({
        template: EmberHandlebars.compile("notView")
      })
    })
  });

  expectAssertion(function(){
    appendView();
  }, /must be a subclass or an instance of Ember.View/);
});

test("{{view}} tag attribute should set tagName of the view", function() {
  container.register('template:foo', EmberHandlebars.compile('{{#view view.tagView tag="span"}}baz{{/view}}'));

  var TagView = EmberView;

  view = EmberView.create({
    tagView: TagView,
    container: container,
    templateName: 'foo'
  });

  appendView();

  equal(view.$('span').length, 1, "renders with tag name");
  equal(view.$('span').text(), 'baz', "emits content");
});

test("{{view}} class attribute should set class on layer", function() {
  container.register('template:foo', EmberHandlebars.compile('{{#view view.idView class="bar"}}baz{{/view}}'));

  var IdView = EmberView;

  view = EmberView.create({
    idView: IdView,
    container: container,
    templateName: 'foo'
  });

  appendView();

  equal(view.$('.bar').length, 1, "adds class attribute to layer");
  equal(view.$('.bar').text(), 'baz', "emits content");
});

test("{{view}} should not allow attributeBindings to be set", function() {
  expectAssertion(function() {
    view = EmberView.create({
      template: EmberHandlebars.compile('{{view attributeBindings="one two"}}')
    });
    appendView();
  }, /Setting 'attributeBindings' via Handlebars is not allowed/);
});

test("{{view}} should be able to point to a local view", function() {
  view = EmberView.create({
    template: EmberHandlebars.compile("{{view view.common}}"),

    common: EmberView.extend({
      template: EmberHandlebars.compile("common")
    })
  });

  appendView();

  equal(view.$().text(), "common", "tries to look up view name locally");
});

test("{{view}} should evaluate class bindings set to global paths DEPRECATED", function() {
  var App;

  run(function() {
    lookup.App = App = Namespace.create({
      isApp:       true,
      isGreat:     true,
      directClass: "app-direct",
      isEnabled:   true
    });
  });

  view = EmberView.create({
    textField: TextField,
    template: EmberHandlebars.compile('{{view view.textField class="unbound" classBinding="App.isGreat:great App.directClass App.isApp App.isEnabled:enabled:disabled"}}')
  });

  expectDeprecation(function() {
    appendView();
  });

  ok(view.$('input').hasClass('unbound'),     "sets unbound classes directly");
  ok(view.$('input').hasClass('great'),       "evaluates classes bound to global paths");
  ok(view.$('input').hasClass('app-direct'),  "evaluates classes bound directly to global paths");
  ok(view.$('input').hasClass('is-app'),      "evaluates classes bound directly to booleans in global paths - dasherizes and sets class when true");
  ok(view.$('input').hasClass('enabled'),     "evaluates ternary operator in classBindings");
  ok(!view.$('input').hasClass('disabled'),   "evaluates ternary operator in classBindings");

  run(function() {
    App.set('isApp', false);
    App.set('isEnabled', false);
  });

  ok(!view.$('input').hasClass('is-app'),     "evaluates classes bound directly to booleans in global paths - removes class when false");
  ok(!view.$('input').hasClass('enabled'),    "evaluates ternary operator in classBindings");
  ok(view.$('input').hasClass('disabled'),    "evaluates ternary operator in classBindings");

  run(function() {
    lookup.App.destroy();
  });
});

test("{{view}} should evaluate class bindings set in the current context", function() {
  view = EmberView.create({
    isView:      true,
    isEditable:  true,
    directClass: "view-direct",
    isEnabled: true,
    textField: TextField,
    template: EmberHandlebars.compile('{{view view.textField class="unbound" classBinding="view.isEditable:editable view.directClass view.isView view.isEnabled:enabled:disabled"}}')
  });

  appendView();

  ok(view.$('input').hasClass('unbound'),     "sets unbound classes directly");
  ok(view.$('input').hasClass('editable'),    "evaluates classes bound in the current context");
  ok(view.$('input').hasClass('view-direct'), "evaluates classes bound directly in the current context");
  ok(view.$('input').hasClass('is-view'),     "evaluates classes bound directly to booleans in the current context - dasherizes and sets class when true");
  ok(view.$('input').hasClass('enabled'),     "evaluates ternary operator in classBindings");
  ok(!view.$('input').hasClass('disabled'),   "evaluates ternary operator in classBindings");

  run(function() {
    view.set('isView', false);
    view.set('isEnabled', false);
  });

  ok(!view.$('input').hasClass('is-view'),    "evaluates classes bound directly to booleans in the current context - removes class when false");
  ok(!view.$('input').hasClass('enabled'),    "evaluates ternary operator in classBindings");
  ok(view.$('input').hasClass('disabled'),    "evaluates ternary operator in classBindings");
});

test("{{view}} should evaluate class bindings set with either classBinding or classNameBindings from globals DEPRECATED", function() {
  var App;

  run(function() {
    lookup.App = App = Namespace.create({
      isGreat: true,
      isEnabled: true
    });
  });

  view = EmberView.create({
    textField: TextField,
    template: EmberHandlebars.compile('{{view view.textField class="unbound" classBinding="App.isGreat:great App.isEnabled:enabled:disabled" classNameBindings="App.isGreat:really-great App.isEnabled:really-enabled:really-disabled"}}')
  });

  expectDeprecation(function() {
    appendView();
  });

  ok(view.$('input').hasClass('unbound'),          "sets unbound classes directly");
  ok(view.$('input').hasClass('great'),            "evaluates classBinding");
  ok(view.$('input').hasClass('really-great'),     "evaluates classNameBinding");
  ok(view.$('input').hasClass('enabled'),          "evaluates ternary operator in classBindings");
  ok(view.$('input').hasClass('really-enabled'),   "evaluates ternary operator in classBindings");
  ok(!view.$('input').hasClass('disabled'),        "evaluates ternary operator in classBindings");
  ok(!view.$('input').hasClass('really-disabled'), "evaluates ternary operator in classBindings");

  run(function() {
    App.set('isEnabled', false);
  });

  ok(!view.$('input').hasClass('enabled'),        "evaluates ternary operator in classBindings");
  ok(!view.$('input').hasClass('really-enabled'), "evaluates ternary operator in classBindings");
  ok(view.$('input').hasClass('disabled'),        "evaluates ternary operator in classBindings");
  ok(view.$('input').hasClass('really-disabled'), "evaluates ternary operator in classBindings");

  run(function() {
    lookup.App.destroy();
  });
});

test("{{view}} should evaluate other attribute bindings set to global paths", function() {
  run(function() {
    lookup.App = Namespace.create({
      name: "myApp"
    });
  });

  view = EmberView.create({
    textField: TextField,
    template: EmberHandlebars.compile('{{view view.textField valueBinding="App.name"}}')
  });

  expectDeprecation(function() {
    appendView();
  }, 'Global lookup of App.name from a Handlebars template is deprecated.');

  equal(view.$('input').val(), "myApp", "evaluates attributes bound to global paths");

  run(function() {
    lookup.App.destroy();
  });
});

test("{{view}} should evaluate other attributes bindings set in the current context", function() {
  view = EmberView.create({
    name: "myView",
    textField: TextField,
    template: EmberHandlebars.compile('{{view view.textField valueBinding="view.name"}}')
  });

  appendView();

  equal(view.$('input').val(), "myView", "evaluates attributes bound in the current context");
});

test("{{view}} should be able to bind class names to truthy properties", function() {
  container.register('template:template', EmberHandlebars.compile('{{#view view.classBindingView classBinding="view.number:is-truthy"}}foo{{/view}}'));

  var ClassBindingView = EmberView.extend();

  view = EmberView.create({
    classBindingView: ClassBindingView,
    container: container,
    number: 5,
    templateName: 'template'
  });

  appendView();

  equal(view.$('.is-truthy').length, 1, "sets class name");

  run(function() {
    set(view, 'number', 0);
  });

  equal(view.$('.is-truthy').length, 0, "removes class name if bound property is set to falsey");
});

test("{{view}} should be able to bind class names to truthy or falsy properties", function() {
  container.register('template:template', EmberHandlebars.compile('{{#view view.classBindingView classBinding="view.number:is-truthy:is-falsy"}}foo{{/view}}'));

  var ClassBindingView = EmberView.extend();

  view = EmberView.create({
    classBindingView: ClassBindingView,
    container: container,
    number: 5,
    templateName: 'template'
  });

  appendView();

  equal(view.$('.is-truthy').length, 1, "sets class name to truthy value");
  equal(view.$('.is-falsy').length, 0, "doesn't set class name to falsy value");

  run(function() {
    set(view, 'number', 0);
  });

  equal(view.$('.is-truthy').length, 0, "doesn't set class name to truthy value");
  equal(view.$('.is-falsy').length, 1, "sets class name to falsy value");
});

test("should not reset cursor position when text field receives keyUp event", function() {
  view = TextField.create({
    value: "Broseidon, King of the Brocean"
  });

  run(function() {
    view.append();
  });

  view.$().val('Brosiedoon, King of the Brocean');
  setCaretPosition(view.$(), 5);

  run(function() {
    view.trigger('keyUp', {});
  });

  equal(caretPosition(view.$()), 5, "The keyUp event should not result in the cursor being reset due to the bind-attr observers");

  run(function() {
    view.destroy();
  });
});

test("should be able to output a property without binding", function() {
  var context = {
    content: EmberObject.create({
      anUnboundString: "No spans here, son."
    })
  };

  view = EmberView.create({
    context: context,
    template: EmberHandlebars.compile(
      '<div id="first">{{unbound content.anUnboundString}}</div>'
    )
  });

  appendView();

  equal(view.$('#first').html(), "No spans here, son.");
});

test("should allow standard Handlebars template usage", function() {
  view = EmberView.create({
    context: { name: "Erik" },
    template: Handlebars.compile("Hello, {{name}}")
  });

  appendView();

  equal(view.$().text(), "Hello, Erik");
});

test("should be able to use standard Handlebars #each helper", function() {
  view = EmberView.create({
    context: { items: ['a', 'b', 'c'] },
    template: Handlebars.compile("{{#each items}}{{this}}{{/each}}")
  });

  appendView();

  equal(view.$().html(), "abc");
});

test("should be able to use unbound helper in #each helper", function() {
  view = EmberView.create({
    items: A(['a', 'b', 'c', 1, 2, 3]),
    template: EmberHandlebars.compile(
      "<ul>{{#each item in view.items}}<li>{{unbound item}}</li>{{/each}}</ul>")
  });

  appendView();

  equal(view.$().text(), "abc123");
  equal(view.$('li').children().length, 0, "No markers");
});

test("should be able to use unbound helper in #each helper (with objects)", function() {
  view = EmberView.create({
    items: A([{wham: 'bam'}, {wham: 1}]),
    template: EmberHandlebars.compile(
      "<ul>{{#each item in view.items}}<li>{{unbound item.wham}}</li>{{/each}}</ul>")
  });

  appendView();

  equal(view.$().text(), "bam1");
  equal(view.$('li').children().length, 0, "No markers");
});

test("should work with precompiled templates", function() {
  var templateString = EmberHandlebars.precompile("{{view.value}}");
  var compiledTemplate = EmberHandlebars.template(eval(templateString));

  view = EmberView.create({
    value: "rendered",
    template: compiledTemplate
  });

  appendView();

  equal(view.$().text(), "rendered", "the precompiled template was rendered");

  run(function() { view.set('value', 'updated'); });

  equal(view.$().text(), "updated", "the precompiled template was updated");
});

test("should expose a controller keyword when present on the view", function() {
  var templateString = "{{controller.foo}}{{#view}}{{controller.baz}}{{/view}}";
  view = EmberView.create({
    container: container,
    controller: EmberObject.create({
      foo: "bar",
      baz: "bang"
    }),

    template: EmberHandlebars.compile(templateString)
  });

  appendView();

  equal(view.$().text(), "barbang", "renders values from controller and parent controller");

  var controller = get(view, 'controller');

  run(function() {
    controller.set('foo', "BAR");
    controller.set('baz', "BLARGH");
  });

  equal(view.$().text(), "BARBLARGH", "updates the DOM when a bound value is updated");

  run(function() {
    view.destroy();
  });

  view = EmberView.create({
    controller: "aString",
    template: EmberHandlebars.compile("{{controller}}")
  });

  appendView();

  equal(view.$().text(), "aString", "renders the controller itself if no additional path is specified");
});

test("should expose a controller keyword that can be used in conditionals", function() {
  var templateString = "{{#view}}{{#if controller}}{{controller.foo}}{{/if}}{{/view}}";
  view = EmberView.create({
    container: container,
    controller: EmberObject.create({
      foo: "bar"
    }),

    template: EmberHandlebars.compile(templateString)
  });

  appendView();

  equal(view.$().text(), "bar", "renders values from controller and parent controller");

  run(function() {
    view.set('controller', null);
  });

  equal(view.$().text(), "", "updates the DOM when the controller is changed");
});

test("should expose a controller keyword that persists through Ember.ContainerView", function() {
  var templateString = "{{view view.containerView}}";
  view = EmberView.create({
    containerView: ContainerView,
    container: container,
    controller: EmberObject.create({
      foo: "bar"
    }),

    template: EmberHandlebars.compile(templateString)
  });

  appendView();

  var containerView = get(view, 'childViews.firstObject');
  var viewInstanceToBeInserted = EmberView.create({
    template: EmberHandlebars.compile('{{controller.foo}}')
  });

  run(function() {
    containerView.pushObject(viewInstanceToBeInserted);
  });

  equal(trim(viewInstanceToBeInserted.$().text()), "bar", "renders value from parent's controller");
});

test("should expose a view keyword [DEPRECATED]", function() {
  var templateString = '{{#with view.differentContent}}{{view.foo}}{{#view baz="bang"}}{{view.baz}}{{/view}}{{/with}}';
  view = EmberView.create({
    container: container,
    differentContent: {
      view: {
        foo: "WRONG",
        baz: "WRONG"
      }
    },

    foo: "bar",

    template: EmberHandlebars.compile(templateString)
  });

  expectDeprecation(function() {
    appendView();
  }, 'Using the context switching form of `{{with}}` is deprecated. Please use the keyword form (`{{with foo as bar}}`) instead. See http://emberjs.com/guides/deprecations/#toc_more-consistent-handlebars-scope for more details.');

  equal(view.$().text(), "barbang", "renders values from view and child view");
});

test("should be able to explicitly set a view's context", function() {
  var context = EmberObject.create({
    test: 'test'
  });

  var CustomContextView = EmberView.extend({
    context: context,
    template: EmberHandlebars.compile("{{test}}")
  });

  view = EmberView.create({
    customContextView: CustomContextView,
    template: EmberHandlebars.compile("{{view view.customContextView}}")
  });

  appendView();

  equal(view.$().text(), "test");
});

test("should escape HTML in primitive value contexts when using normal mustaches", function() {
  view = EmberView.create({
    context: '<b>Max</b><b>James</b>',
    template: EmberHandlebars.compile('{{this}}'),
  });

  appendView();

  equal(view.$('b').length, 0, "does not create an element");
  equal(view.$().text(), '<b>Max</b><b>James</b>', "inserts entities, not elements");

  run(function() { set(view, 'context', '<i>Max</i><i>James</i>'); });

  equal(view.$().text(), '<i>Max</i><i>James</i>', "updates with entities, not elements");
  equal(view.$('i').length, 0, "does not create an element when value is updated");
});

test("should not escape HTML in primitive value contexts when using triple mustaches", function() {
  view = EmberView.create({
    context: '<b>Max</b><b>James</b>',
    template: EmberHandlebars.compile('{{{this}}}'),
  });

  appendView();

  equal(view.$('b').length, 2, "creates an element");

  run(function() { set(view, 'context', '<i>Max</i><i>James</i>'); });

  equal(view.$('i').length, 2, "creates an element when value is updated");
});

QUnit.module("Ember.View - handlebars integration", {
  setup: function() {
    Ember.lookup = lookup = { Ember: Ember };

    originalLog = Ember.Logger.log;
    logCalls = [];
    Ember.Logger.log = function(arg) { logCalls.push(arg); };
  },

  teardown: function() {
    if (view) {
      run(function() {
        view.destroy();
      });
      view = null;
    }

    Ember.Logger.log = originalLog;
    Ember.lookup = originalLookup;
  }
});

test("should be able to log a property", function() {
  var context = {
    value: 'one'
  };

  view = EmberView.create({
    context: context,
    template: EmberHandlebars.compile('{{log value}}')
  });

  appendView();

  equal(view.$().text(), "", "shouldn't render any text");
  equal(logCalls[0], 'one', "should call log with value");
});

test("should be able to log a view property", function() {
  view = EmberView.create({
    template: EmberHandlebars.compile('{{log view.value}}'),
    value: 'one'
  });

  appendView();

  equal(view.$().text(), "", "shouldn't render any text");
  equal(logCalls[0], 'one', "should call log with value");
});

test("should be able to log `this`", function() {
  view = EmberView.create({
    context: 'one',
    template: EmberHandlebars.compile('{{log this}}'),
  });

  appendView();

  equal(view.$().text(), "", "shouldn't render any text");
  equal(logCalls[0], 'one', "should call log with item one");
});

var MyApp;

QUnit.module("Templates redrawing and bindings", {
  setup: function() {
    Ember.lookup = lookup = { Ember: Ember };
    MyApp = lookup.MyApp = EmberObject.create({});
  },
  teardown: function() {
    run(function() {
      if (view) view.destroy();
    });
    Ember.lookup = originalLookup;
  }
});

test("should be able to update when bound property updates", function() {
  MyApp.set('controller', EmberObject.create({name: 'first'}));

  var View = EmberView.extend({
    template: EmberHandlebars.compile('<i>{{view.value.name}}, {{view.computed}}</i>'),
    valueBinding: 'MyApp.controller',
    computed: computed(function() {
      return this.get('value.name') + ' - computed';
    }).property('value')
  });

  run(function() {
    view = View.create();
  });

  appendView();

  run(function() {
    MyApp.set('controller', EmberObject.create({
      name: 'second'
    }));
  });

  equal(view.get('computed'), "second - computed", "view computed properties correctly update");
  equal(view.$('i').text(), 'second, second - computed', "view rerenders when bound properties change");
});

test("properties within an if statement should not fail on re-render", function() {
  view = EmberView.create({
    template: EmberHandlebars.compile('{{#if view.value}}{{view.value}}{{/if}}'),
    value: null
  });

  appendView();

  equal(view.$().text(), '');

  run(function() {
    view.set('value', 'test');
  });

  equal(view.$().text(), 'test');

  run(function() {
    view.set('value', null);
  });

  equal(view.$().text(), '');
});

test('should cleanup bound properties on rerender', function() {
  view = EmberView.create({
    controller: EmberObject.create({name: 'wycats'}),
    template: EmberHandlebars.compile('{{name}}')
  });

  appendView();

  equal(view.$().text(), 'wycats', 'rendered binding');

  run(view, 'rerender');

  equal(view._childViews.length, 1);
});

test("views within an if statement should be sane on re-render", function() {
  view = EmberView.create({
    template: EmberHandlebars.compile('{{#if view.display}}{{input}}{{/if}}'),
    display: false
  });

  appendView();

  equal(view.$('input').length, 0);

  run(function() {
    // Setting twice will trigger the observer twice, this is intentional
    view.set('display', true);
    view.set('display', 'yes');
  });

  var textfield = view.$('input');
  equal(textfield.length, 1);

  // Make sure the view is still registered in View.views
  ok(EmberView.views[textfield.attr('id')]);
});

test("the {{this}} helper should not fail on removal", function() {
  view = EmberView.create({
    context: 'abc',
    template: EmberHandlebars.compile('{{#if view.show}}{{this}}{{/if}}'),
    show: true
  });

  appendView();

  equal(view.$().text(), 'abc', "should start property - precond");

  run(function() {
    view.set('show', false);
  });

  equal(view.$().text(), '');
});

test("bindings should be relative to the current context", function() {
  view = EmberView.create({
    museumOpen: true,

    museumDetails: EmberObject.create({
      name: "SFMoMA",
      price: 20
    }),

    museumView: EmberView.extend({
      template: EmberHandlebars.compile('Name: {{view.name}} Price: ${{view.dollars}}')
    }),

    template: EmberHandlebars.compile('{{#if view.museumOpen}} {{view view.museumView nameBinding="view.museumDetails.name" dollarsBinding="view.museumDetails.price"}} {{/if}}')
  });

  appendView();

  equal(trim(view.$().text()), "Name: SFMoMA Price: $20", "should print baz twice");
});

test("bindings should respect keywords", function() {
  view = EmberView.create({
    museumOpen: true,

    controller: {
      museumOpen: true,
      museumDetails: EmberObject.create({
        name: "SFMoMA",
        price: 20
      })
    },

    museumView: EmberView.extend({
      template: EmberHandlebars.compile('Name: {{view.name}} Price: ${{view.dollars}}')
    }),

    template: EmberHandlebars.compile('{{#if view.museumOpen}}{{view view.museumView nameBinding="controller.museumDetails.name" dollarsBinding="controller.museumDetails.price"}}{{/if}}')
  });

  appendView();

  equal(trim(view.$().text()), "Name: SFMoMA Price: $20", "should print baz twice");
});

test("bindings can be 'this', in which case they *are* the current context [DEPRECATED]", function() {
  view = EmberView.create({
    museumOpen: true,

    museumDetails: EmberObject.create({
      name: "SFMoMA",
      price: 20,
      museumView: EmberView.extend({
        template: EmberHandlebars.compile('Name: {{view.museum.name}} Price: ${{view.museum.price}}')
      })
    }),


    template: EmberHandlebars.compile('{{#if view.museumOpen}} {{#with view.museumDetails}}{{view museumView museum=this}} {{/with}}{{/if}}')
  });

  expectDeprecation(function() {
    appendView();
  }, 'Using the context switching form of `{{with}}` is deprecated. Please use the keyword form (`{{with foo as bar}}`) instead. See http://emberjs.com/guides/deprecations/#toc_more-consistent-handlebars-scope for more details.');

  equal(trim(view.$().text()), "Name: SFMoMA Price: $20", "should print baz twice");
});

// https://github.com/emberjs/ember.js/issues/120

test("should not enter an infinite loop when binding an attribute in Handlebars", function() {
  var LinkView = EmberView.extend({
    classNames: ['app-link'],
    tagName: 'a',
    attributeBindings: ['href'],
    href: '#none',

    click: function() {
      return false;
    }
  });

  var parentView = EmberView.create({
    linkView: LinkView,
    test: EmberObject.create({ href: 'test' }),
    template: EmberHandlebars.compile('{{#view view.linkView hrefBinding="view.test.href"}} Test {{/view}}')
  });


  run(function() {
    parentView.appendTo('#qunit-fixture');
  });

  // Use match, since old IE appends the whole URL
  var href = parentView.$('a').attr('href');
  ok(href.match(/(^|\/)test$/), "Expected href to be 'test' but got '"+href+"'");

  run(function() {
    parentView.destroy();
  });
});

test("should update bound values after the view is removed and then re-appended", function() {
  view = EmberView.create({
    template: EmberHandlebars.compile("{{#if view.showStuff}}{{view.boundValue}}{{else}}Not true.{{/if}}"),
    showStuff: true,
    boundValue: "foo"
  });

  appendView();

  equal(trim(view.$().text()), "foo");
  run(function() {
    set(view, 'showStuff', false);
  });
  equal(trim(view.$().text()), "Not true.");

  run(function() {
    set(view, 'showStuff', true);
  });
  equal(trim(view.$().text()), "foo");

  run(function() {
    view.remove();
    set(view, 'showStuff', false);
  });
  run(function() {
    set(view, 'showStuff', true);
  });
  appendView();

  run(function() {
    set(view, 'boundValue', "bar");
  });
  equal(trim(view.$().text()), "bar");
});

test("should update bound values after view's parent is removed and then re-appended", function() {
  expectDeprecation("Setting `childViews` on a Container is deprecated.");

  var controller = EmberObject.create();

  var parentView = ContainerView.create({
    childViews: ['testView'],

    controller: controller,

    testView: EmberView.create({
      template: EmberHandlebars.compile("{{#if showStuff}}{{boundValue}}{{else}}Not true.{{/if}}")
    })
  });

  controller.setProperties({
    showStuff: true,
    boundValue: "foo"
  });

  run(function() {
    parentView.appendTo('#qunit-fixture');
  });
  view = parentView.get('testView');

  equal(trim(view.$().text()), "foo");
  run(function() {
    set(controller, 'showStuff', false);
  });
  equal(trim(view.$().text()), "Not true.");

  run(function() {
    set(controller, 'showStuff', true);
  });
  equal(trim(view.$().text()), "foo");


  run(function() {
    parentView.remove();
    set(controller, 'showStuff', false);
  });
  run(function() {
    set(controller, 'showStuff', true);
  });
  run(function() {
    parentView.appendTo('#qunit-fixture');
  });

  run(function() {
    set(controller, 'boundValue', "bar");
  });
  equal(trim(view.$().text()), "bar");

  run(function() {
    parentView.destroy();
  });
});

test("should call a registered helper for mustache without parameters", function() {
  EmberHandlebars.registerHelper('foobar', function() {
    return 'foobar';
  });

  view = EmberView.create({
    template: EmberHandlebars.compile("{{foobar}}")
  });

  appendView();

  ok(view.$().text() === 'foobar', "Regular helper was invoked correctly");
});

test("should bind to the property if no registered helper found for a mustache without parameters", function() {
  view = EmberView.createWithMixins({
    template: EmberHandlebars.compile("{{view.foobarProperty}}"),
    foobarProperty: computed(function() {
      return 'foobarProperty';
    })
  });

  appendView();

  ok(view.$().text() === 'foobarProperty', "Property was bound to correctly");
});

test("should accept bindings as a string or an Ember.Binding", function() {
  var viewClass = EmberView.extend({
    template: EmberHandlebars.compile("binding: {{view.bindingTest}}, string: {{view.stringTest}}")
  });

  EmberHandlebars.registerHelper('boogie', function(id, options) {
    options.hash = options.hash || {};
    options.hash.bindingTestBinding = Binding.oneWay('context.' + id);
    options.hash.stringTestBinding = id;
    return EmberHandlebars.ViewHelper.helper(this, viewClass, options);
  });

  view = EmberView.create({
    context: EmberObject.create({
      direction: 'down'
    }),
    template: EmberHandlebars.compile("{{boogie direction}}")
  });

  appendView();

  equal(trim(view.$().text()), "binding: down, string: down");
});

test("should teardown observers from bound properties on rerender", function() {
  view = EmberView.create({
    template: EmberHandlebars.compile("{{view.foo}}"),
    foo: 'bar'
  });

  appendView();

  equal(observersFor(view, 'foo').length, 1);

  run(function() {
    view.rerender();
  });

  equal(observersFor(view, 'foo').length, 1);
});

test("should provide a helpful assertion for bindings within HTML comments", function() {
  view = EmberView.create({
    template: EmberHandlebars.compile('<!-- {{view.someThing}} -->'),
    someThing: 'foo',
    _debugTemplateName: 'blahzorz'
  });

  expectAssertion(function() {
    appendView();
  }, 'An error occured while setting up template bindings. Please check "blahzorz" template for invalid markup or bindings within HTML comments.');
});<|MERGE_RESOLUTION|>--- conflicted
+++ resolved
@@ -21,10 +21,6 @@
 import { observersFor } from "ember-metal/observer";
 import TextField from "ember-handlebars/controls/text_field";
 import Container from "ember-runtime/system/container";
-<<<<<<< HEAD
-import Logger from "ember-metal/logger";
-=======
->>>>>>> 5128cbb9
 import { create as o_create } from "ember-metal/platform";
 
 import htmlSafe from "ember-handlebars/string";
@@ -1192,108 +1188,6 @@
   equal(view.$('#bar').text(), 'baz', "emits content");
 });
 
-test("{{view}} should be able to point to a local instance of view", function() {
-  view = EmberView.create({
-    template: EmberHandlebars.compile("{{view view.common}}"),
-
-    common: EmberView.create({
-      template: EmberHandlebars.compile("common")
-    })
-  });
-
-  appendView();
-
-  equal(view.$().text(), "common", "tries to look up view name locally");
-});
-
-test("{{view}} should be able to point to a local subclass of view", function() {
-  var MyView = EmberView.extend();
-  view = EmberView.create({
-    template: EmberHandlebars.compile("{{view view.subclassed}}"),
-    subclassed: MyView.extend({
-      template: EmberHandlebars.compile("subclassed")
-    })
-  });
-
-  appendView();
-
-  equal(view.$().text(), "subclassed", "tries to look up view name locally");
-});
-
-test("{{view}} should be able to point to a local instance of subclass of view", function() {
-  var MyView = EmberView.extend();
-  view = EmberView.create({
-    template: EmberHandlebars.compile("{{view view.subclassed}}"),
-    subclassed: MyView.create({
-      template: EmberHandlebars.compile("subclassed")
-    })
-  });
-
-  appendView();
-
-  equal(view.$().text(), "subclassed", "tries to look up view name locally");
-});
-
-test("{{view}} asserts that a view class is present", function() {
-  var MyView = EmberObject.extend();
-  view = EmberView.create({
-    template: EmberHandlebars.compile("{{view view.notView}}"),
-    notView: MyView.extend({
-      template: EmberHandlebars.compile("notView")
-    })
-  });
-
-  expectAssertion(function(){
-    appendView();
-  }, /must be a subclass or an instance of Ember.View/);
-});
-
-test("{{view}} asserts that a view class is present off controller", function() {
-  var MyView = EmberObject.extend();
-  view = EmberView.create({
-    template: EmberHandlebars.compile("{{view notView}}"),
-    controller: EmberObject.create({
-      notView: MyView.extend({
-        template: EmberHandlebars.compile("notView")
-      })
-    })
-  });
-
-  expectAssertion(function(){
-    appendView();
-  }, /must be a subclass or an instance of Ember.View/);
-});
-
-test("{{view}} asserts that a view instance is present", function() {
-  var MyView = EmberObject.extend();
-  view = EmberView.create({
-    template: EmberHandlebars.compile("{{view view.notView}}"),
-    notView: MyView.create({
-      template: EmberHandlebars.compile("notView")
-    })
-  });
-
-  expectAssertion(function(){
-    appendView();
-  }, /must be a subclass or an instance of Ember.View/);
-});
-
-test("{{view}} asserts that a view subclass instance is present off controller", function() {
-  var MyView = EmberObject.extend();
-  view = EmberView.create({
-    template: EmberHandlebars.compile("{{view notView}}"),
-    controller: EmberObject.create({
-      notView: MyView.create({
-        template: EmberHandlebars.compile("notView")
-      })
-    })
-  });
-
-  expectAssertion(function(){
-    appendView();
-  }, /must be a subclass or an instance of Ember.View/);
-});
-
 test("{{view}} tag attribute should set tagName of the view", function() {
   container.register('template:foo', EmberHandlebars.compile('{{#view view.tagView tag="span"}}baz{{/view}}'));
 
