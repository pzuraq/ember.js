--- conflicted
+++ resolved
@@ -3,76 +3,7 @@
 import EmberView from "ember-views/views/view";
 import EmberHandlebars from "ember-handlebars";
 import { A } from "ember-runtime/system/native_array";
-<<<<<<< HEAD
-import { computed } from "ember-metal/computed";
-import { fmt } from "ember-runtime/system/string";
-import { typeOf } from "ember-metal/utils";
-import ArrayProxy from "ember-runtime/system/array_proxy";
-import CollectionView from "ember-views/views/collection_view";
-import ContainerView from "ember-views/views/container_view";
-import { Binding } from "ember-metal/binding";
-import { observersFor } from "ember-metal/observer";
-import TextField from "ember-handlebars/controls/text_field";
-import Container from "ember-runtime/system/container";
-import { create as o_create } from "ember-metal/platform";
-
-import htmlSafe from "ember-handlebars/string";
-
-var trim = jQuery.trim;
-
-import { get } from "ember-metal/property_get";
-import { set } from "ember-metal/property_set";
-
-function firstGrandchild(view) {
-  return get(get(view, 'childViews').objectAt(0), 'childViews').objectAt(0);
-}
-
-function nthChild(view, nth) {
-  return get(view, 'childViews').objectAt(nth || 0);
-}
-
-var firstChild = nthChild;
-
-var originalLog, logCalls;
-
-var caretPosition = function (element) {
-  var ctrl = element[0];
-  var caretPos = 0;
-
-  // IE Support
-  if (document.selection) {
-    ctrl.focus();
-    var selection = document.selection.createRange();
-
-    selection.moveStart('character', -ctrl.value.length);
-
-    caretPos = selection.text.length;
-  }
-  // Firefox support
-  else if (ctrl.selectionStart || ctrl.selectionStart === '0') {
-    caretPos = ctrl.selectionStart;
-  }
-
-  return caretPos;
-};
-
-var setCaretPosition = function (element, pos) {
-  var ctrl = element[0];
-
-  if (ctrl.setSelectionRange) {
-    ctrl.focus();
-    ctrl.setSelectionRange(pos,pos);
-  } else if (ctrl.createTextRange) {
-    var range = ctrl.createTextRange();
-    range.collapse(true);
-    range.moveEnd('character', pos);
-    range.moveStart('character', pos);
-    range.select();
-  }
-};
-=======
 import { runAppend, runDestroy } from "ember-runtime/tests/utils";
->>>>>>> fb30082a
 
 var view;
 
@@ -82,317 +13,10 @@
   }
 });
 
-<<<<<<< HEAD
-test("template view should call the function of the associated template", function() {
-  container.register('template:testTemplate', EmberHandlebars.compile("<h1 id='twas-called'>template was called</h1>"));
-
-  view = EmberView.create({
-    container: container,
-    templateName: 'testTemplate'
-  });
-
-  appendView();
-
-  ok(view.$('#twas-called').length, "the named template was called");
-});
-
-test("{{view}} should not override class bindings defined on a child view", function() {
-  var LabelView = EmberView.extend({
-    container:         container,
-    templateName:      'nested',
-    classNameBindings: ['something'],
-    something:         'visible'
-  });
-
-  container.register('controller:label', ObjectController, { instantiate: true });
-  container.register('view:label',       LabelView);
-  container.register('template:label',   EmberHandlebars.compile('<div id="child-view"></div>'));
-  container.register('template:nester', EmberHandlebars.compile('{{render "label"}}'));
-
-  view = EmberView.create({
-    container:    container,
-    templateName: 'nester',
-    controller:   ObjectController.create({
-      container: container
-    })
-  });
-
-  appendView();
-
-  ok(view.$('.visible').length > 0, 'class bindings are not overriden');
-});
-
-test("template view should call the function of the associated template with itself as the context", function() {
-  container.register('template:testTemplate', EmberHandlebars.compile("<h1 id='twas-called'>template was called for {{view.personName}}. Yea {{view.personName}}</h1>"));
-
-  view = EmberView.createWithMixins({
-    container: container,
-    templateName: 'testTemplate',
-
-    _personName: "Tom DAAAALE",
-    _i: 0,
-
-    personName: computed(function() {
-      this._i++;
-      return this._personName + this._i;
-    })
-  });
-
-  appendView();
-
-  equal("template was called for Tom DAAAALE1. Yea Tom DAAAALE1", view.$('#twas-called').text(), "the named template was called with the view as the data source");
-});
-
-test("should allow values from normal JavaScript hash objects to be used", function() {
-  view = EmberView.create({
-    template: EmberHandlebars.compile('{{#with view.person as person}}{{person.firstName}} {{person.lastName}} (and {{person.pet.name}}){{/with}}'),
-
-    person: {
-      firstName: 'Señor',
-      lastName: 'CFC',
-      pet: {
-        name: 'Fido'
-      }
-    }
-  });
-
-  appendView();
-
-  equal(view.$().text(), "Señor CFC (and Fido)", "prints out values from a hash");
-});
-
-test("should read from globals (DEPRECATED)", function() {
-  Ember.lookup.Global = 'Klarg';
-  view = EmberView.create({
-    template: EmberHandlebars.compile('{{Global}}')
-  });
-
-  expectDeprecation(function(){
-    appendView();
-  }, "Global lookup of Global from a Handlebars template is deprecated.");
-  equal(view.$().text(), Ember.lookup.Global);
-});
-
-test("should read from globals with a path (DEPRECATED)", function() {
-  Ember.lookup.Global = { Space: 'Klarg' };
-  view = EmberView.create({
-    template: EmberHandlebars.compile('{{Global.Space}}')
-  });
-
-  expectDeprecation(function(){
-    appendView();
-  }, "Global lookup of Global.Space from a Handlebars template is deprecated.");
-  equal(view.$().text(), Ember.lookup.Global.Space);
-});
-
-test("with context, should read from globals (DEPRECATED)", function() {
-  Ember.lookup.Global = 'Klarg';
-  view = EmberView.create({
-    context: {},
-    template: EmberHandlebars.compile('{{Global}}')
-  });
-
-  expectDeprecation(function(){
-    appendView();
-  }, "Global lookup of Global from a Handlebars template is deprecated.");
-  equal(view.$().text(), Ember.lookup.Global);
-});
-
-test("with context, should read from globals with a path (DEPRECATED)", function() {
-  Ember.lookup.Global = { Space: 'Klarg' };
-  view = EmberView.create({
-    context: {},
-    template: EmberHandlebars.compile('{{Global.Space}}')
-  });
-
-  expectDeprecation(function(){
-    appendView();
-  }, "Global lookup of Global.Space from a Handlebars template is deprecated.");
-  equal(view.$().text(), Ember.lookup.Global.Space);
-});
-
-test("should read from a global-ish simple local path without deprecation", function() {
-  view = EmberView.create({
-    context: { NotGlobal: 'Gwar' },
-    template: EmberHandlebars.compile('{{NotGlobal}}')
-  });
-
-  expectNoDeprecation();
-  appendView();
-
-  equal(view.$().text(), 'Gwar');
-});
-
-test("should read a number value", function() {
-  var context = { aNumber: 1 };
-  view = EmberView.create({
-    context: context,
-    template: EmberHandlebars.compile('{{aNumber}}')
-  });
-
-  appendView();
-  equal(view.$().text(), '1');
-
-  Ember.run(function(){
-    Ember.set(context, 'aNumber', 2);
-  });
-  equal(view.$().text(), '2');
-});
-
-test("should read an escaped number value", function() {
-  var context = { aNumber: 1 };
-  view = EmberView.create({
-    context: context,
-    template: EmberHandlebars.compile('{{{aNumber}}}')
-  });
-
-  appendView();
-  equal(view.$().text(), '1');
-
-  Ember.run(function(){
-    Ember.set(context, 'aNumber', 2);
-  });
-  equal(view.$().text(), '2');
-});
-
-test("should read from an Object.create(null)", function() {
-  // Use ember's polyfill for Object.create
-  var nullObject = o_create(null);
-  nullObject['foo'] = 'bar';
-  view = EmberView.create({
-    context: { nullObject: nullObject },
-    template: EmberHandlebars.compile('{{nullObject.foo}}')
-  });
-
-  appendView();
-  equal(view.$().text(), 'bar');
-
-  Ember.run(function(){
-    Ember.set(nullObject, 'foo', 'baz');
-  });
-  equal(view.$().text(), 'baz');
-});
-
-test("htmlSafe should return an instance of Handlebars.SafeString", function() {
-  var safeString = htmlSafe("you need to be more <b>bold</b>");
-
-  ok(safeString instanceof Handlebars.SafeString, "should return SafeString");
-});
-
-test("htmlSafe should return an empty string for null", function() {
-  equal(htmlSafe(null).toString(), "", "should return an empty string");
-});
-
-test("htmlSafe should return an empty string for undefined", function() {
-  equal(htmlSafe().toString(), "", "should return an empty string");
-});
-
-test("should escape HTML in normal mustaches", function() {
-  view = EmberView.create({
-    template: EmberHandlebars.compile('{{view.output}}'),
-    output: "you need to be more <b>bold</b>"
-  });
-
-  appendView();
-  equal(view.$('b').length, 0, "does not create an element");
-  equal(view.$().text(), 'you need to be more <b>bold</b>', "inserts entities, not elements");
-
-  run(function() { set(view, 'output', "you are so <i>super</i>"); });
-  equal(view.$().text(), 'you are so <i>super</i>', "updates with entities, not elements");
-  equal(view.$('i').length, 0, "does not create an element when value is updated");
-});
-
-test("should not escape HTML in triple mustaches", function() {
-  view = EmberView.create({
-    template: EmberHandlebars.compile('{{{view.output}}}'),
-    output: "you need to be more <b>bold</b>"
-  });
-
-  appendView();
-
-  equal(view.$('b').length, 1, "creates an element");
-
-  run(function() {
-    set(view, 'output', "you are so <i>super</i>");
-  });
-
-  equal(view.$('i').length, 1, "creates an element when value is updated");
-});
-
-test("should not escape HTML if string is a Handlebars.SafeString", function() {
-  view = EmberView.create({
-    template: EmberHandlebars.compile('{{view.output}}'),
-    output: new Handlebars.SafeString("you need to be more <b>bold</b>")
-  });
-
-  appendView();
-
-  equal(view.$('b').length, 1, "creates an element");
-
-  run(function() {
-    set(view, 'output', new Handlebars.SafeString("you are so <i>super</i>"));
-  });
-
-  equal(view.$('i').length, 1, "creates an element when value is updated");
-});
-
-test("child views can be inserted using the {{view}} Handlebars helper", function() {
-  container.register('template:nester', EmberHandlebars.compile("<h1 id='hello-world'>Hello {{world}}</h1>{{view view.labelView}}"));
-  container.register('template:nested', EmberHandlebars.compile("<div id='child-view'>Goodbye {{cruel}} {{world}}</div>"));
-
-  var context = {
-    world: "world!"
-  };
-
-  var LabelView = EmberView.extend({
-    container: container,
-    tagName: "aside",
-    templateName: 'nested'
-  });
-
-  view = EmberView.create({
-    labelView: LabelView,
-    container: container,
-    templateName: 'nester',
-    context: context
-  });
-
-  set(context, 'cruel', "cruel");
-
-  appendView();
-
-  ok(view.$("#hello-world:contains('Hello world!')").length, "The parent view renders its contents");
-  ok(view.$("#child-view:contains('Goodbye cruel world!')").length === 1, "The child view renders its content once");
-  ok(view.$().text().match(/Hello world!.*Goodbye cruel world\!/), "parent view should appear before the child view");
-});
-
-test("child views can be inserted inside a bind block", function() {
-  container.register('template:nester', EmberHandlebars.compile("<h1 id='hello-world'>Hello {{world}}</h1>{{view view.bqView}}"));
-  container.register('template:nested', EmberHandlebars.compile("<div id='child-view'>Goodbye {{#with content as thing}}{{thing.blah}} {{view view.otherView}}{{/with}} {{world}}</div>"));
-  container.register('template:other', EmberHandlebars.compile("cruel"));
-
-  var context = {
-    world: "world!"
-  };
-
-  var OtherView = EmberView.extend({
-    container: container,
-    templateName: 'other'
-  });
-
-  var BQView = EmberView.extend({
-    container: container,
-    otherView: OtherView,
-    tagName: "blockquote",
-    templateName: 'nested'
-  });
-
-=======
 if (!Ember.FEATURES.isEnabled('ember-htmlbars')) {
 // HTMLBars properly handles this scenario
 // https://github.com/tildeio/htmlbars/pull/162
 test("should provide a helpful assertion for bindings within HTML comments", function() {
->>>>>>> fb30082a
   view = EmberView.create({
     template: EmberHandlebars.compile('<!-- {{view.someThing}} -->'),
     someThing: 'foo',
@@ -418,1721 +42,4 @@
     runAppend(view);
   }, "Missing helper: 'group'");
 });
-<<<<<<< HEAD
-
-test("View should update when a property changes and the bind helper is used", function() {
-  container.register('template:foo', EmberHandlebars.compile('<h1 id="first">{{#with view.content as thing}}{{bind "thing.wham"}}{{/with}}</h1>'));
-
-  view = EmberView.create({
-    container: container,
-    templateName: 'foo',
-
-    content: EmberObject.create({
-      wham: 'bam',
-      thankYou: "ma'am"
-    })
-  });
-
-  appendView();
-
-  equal(view.$('#first').text(), "bam", "precond - view renders Handlebars template");
-
-  run(function() { set(get(view, 'content'), 'wham', 'bazam'); });
-  equal(view.$('#first').text(), "bazam", "view updates when a bound property changes");
-});
-
-test("View should not use keyword incorrectly - Issue #1315", function() {
-  container.register('template:foo', EmberHandlebars.compile('{{#each value in view.content}}{{value}}-{{#each option in view.options}}{{option.value}}:{{option.label}} {{/each}}{{/each}}'));
-
-  view = EmberView.create({
-    container: container,
-    templateName: 'foo',
-
-    content: A(['X', 'Y']),
-    options: A([
-      { label: 'One', value: 1 },
-      { label: 'Two', value: 2 }
-    ])
-  });
-
-  appendView();
-
-  equal(view.$().text(), 'X-1:One 2:Two Y-1:One 2:Two ');
-});
-
-test("View should update when a property changes and no bind helper is used", function() {
-  container.register('template:foo', EmberHandlebars.compile('<h1 id="first">{{#with view.content as thing}}{{thing.wham}}{{/with}}</h1>'));
-
-  view = EmberView.create({
-    container: container,
-    templateName: 'foo',
-
-    content: EmberObject.create({
-      wham: 'bam',
-      thankYou: "ma'am"
-    })
-  });
-
-  appendView();
-
-  equal(view.$('#first').text(), "bam", "precond - view renders Handlebars template");
-
-  run(function() { set(get(view, 'content'), 'wham', 'bazam'); });
-
-  equal(view.$('#first').text(), "bazam", "view updates when a bound property changes");
-});
-
-test("View should update when the property used with the #with helper changes [DEPRECATED]", function() {
-  container.register('template:foo', EmberHandlebars.compile('<h1 id="first">{{#with view.content}}{{wham}}{{/with}}</h1>'));
-
-  view = EmberView.create({
-    container: container,
-    templateName: 'foo',
-
-    content: EmberObject.create({
-      wham: 'bam',
-      thankYou: "ma'am"
-    })
-  });
-
-  expectDeprecation(function() {
-    appendView();
-  }, 'Using the context switching form of `{{with}}` is deprecated. Please use the keyword form (`{{with foo as bar}}`) instead. See http://emberjs.com/guides/deprecations/#toc_more-consistent-handlebars-scope for more details.');
-
-  equal(view.$('#first').text(), "bam", "precond - view renders Handlebars template");
-
-  run(function() {
-    set(view, 'content', EmberObject.create({
-      wham: 'bazam'
-    }));
-  });
-
-  equal(view.$('#first').text(), "bazam", "view updates when a bound property changes");
-});
-
-test("should not update when a property is removed from the view", function() {
-  container.register('template:foo', EmberHandlebars.compile('<h1 id="first">{{#bind "view.content"}}{{#bind "foo"}}{{bind "baz"}}{{/bind}}{{/bind}}</h1>'));
-
-  view = EmberView.create({
-    container: container,
-    templateName: 'foo',
-
-    content: EmberObject.create({
-      foo: EmberObject.create({
-        baz: "unicorns"
-      })
-    })
-  });
-
-  appendView();
-
-  equal(view.$('#first').text(), "unicorns", "precond - renders the bound value");
-
-  var oldContent = get(view, 'content');
-
-  run(function() {
-    set(view, 'content', EmberObject.create({
-      foo: EmberObject.create({
-        baz: "ninjas"
-      })
-    }));
-  });
-
-  equal(view.$('#first').text(), 'ninjas', "updates to new content value");
-
-  run(function() {
-    set(oldContent, 'foo.baz', 'rockstars');
-  });
-
-  run(function() {
-    set(oldContent, 'foo.baz', 'ewoks');
-  });
-
-  equal(view.$('#first').text(), "ninjas", "does not update removed object");
-});
-
-test("Handlebars templates update properties if a content object changes", function() {
-  container.register('template:menu', EmberHandlebars.compile('<h1>Today\'s Menu</h1>{{#bind "view.coffee"}}<h2>{{color}} coffee</h2><span id="price">{{bind "price"}}</span>{{/bind}}'));
-
-  run(function() {
-    view = EmberView.create({
-      container: container,
-      templateName: 'menu',
-
-      coffee: EmberObject.create({
-        color: 'brown',
-        price: '$4'
-      })
-    });
-  });
-
-  appendView();
-
-  equal(view.$('h2').text(), "brown coffee", "precond - renders color correctly");
-  equal(view.$('#price').text(), '$4', "precond - renders price correctly");
-
-  run(function() {
-    set(view, 'coffee', EmberObject.create({
-      color: "mauve",
-      price: "$4.50"
-    }));
-  });
-
-  equal(view.$('h2').text(), "mauve coffee", "should update name field when content changes");
-  equal(view.$('#price').text(), "$4.50", "should update price field when content changes");
-
-  run(function() {
-    set(view, 'coffee', EmberObject.create({
-      color: "mauve",
-      price: "$5.50"
-    }));
-  });
-
-  equal(view.$('h2').text(), "mauve coffee", "should update name field when content changes");
-  equal(view.$('#price').text(), "$5.50", "should update price field when content changes");
-
-  run(function() {
-    set(view, 'coffee.price', "$5");
-  });
-
-  equal(view.$('#price').text(), "$5", "should update price field when price property is changed");
-
-  run(function() {
-    view.destroy();
-  });
-});
-
-test("Template updates correctly if a path is passed to the bind helper", function() {
-  container.register('template:menu', EmberHandlebars.compile('<h1>{{bind "view.coffee.price"}}</h1>'));
-
-  view = EmberView.create({
-    container: container,
-    templateName: 'menu',
-
-    coffee: EmberObject.create({
-      price: '$4'
-    })
-  });
-
-  appendView();
-
-  equal(view.$('h1').text(), "$4", "precond - renders price");
-
-  run(function() {
-    set(view, 'coffee.price', "$5");
-  });
-
-  equal(view.$('h1').text(), "$5", "updates when property changes");
-
-  run(function() {
-    set(view, 'coffee', { price: "$6" });
-  });
-
-  equal(view.$('h1').text(), "$6", "updates when parent property changes");
-});
-
-test("Template updates correctly if a path is passed to the bind helper and the context object is an ObjectController", function() {
-  container.register('template:menu', EmberHandlebars.compile('<h1>{{bind "view.coffee.price"}}</h1>'));
-
-  var controller = ObjectController.create();
-
-  var realObject = EmberObject.create({
-    price: "$4"
-  });
-
-  set(controller, 'model', realObject);
-
-  view = EmberView.create({
-    container: container,
-    templateName: 'menu',
-
-    coffee: controller
-  });
-
-  appendView();
-
-  equal(view.$('h1').text(), "$4", "precond - renders price");
-
-  run(function() {
-    set(realObject, 'price', "$5");
-  });
-
-  equal(view.$('h1').text(), "$5", "updates when property is set on real object");
-
-  run(function() {
-    set(controller, 'price', "$6" );
-  });
-
-  equal(view.$('h1').text(), "$6", "updates when property is set on object controller");
-});
-
-test("should update the block when object passed to #if helper changes", function() {
-  container.register('template:menu', EmberHandlebars.compile('<h1>{{#if view.inception}}{{view.INCEPTION}}{{/if}}</h1>'));
-
-  view = EmberView.create({
-    container: container,
-    templateName: 'menu',
-
-    INCEPTION: "BOOOOOOOONG doodoodoodoodooodoodoodoo",
-    inception: 'OOOOoooooOOOOOOooooooo'
-  });
-
-  appendView();
-
-  equal(view.$('h1').text(), "BOOOOOOOONG doodoodoodoodooodoodoodoo", "renders block if a string");
-
-  var tests = [false, null, undefined, [], '', 0];
-
-  forEach(tests, function(val) {
-    run(function() {
-      set(view, 'inception', val);
-    });
-
-    equal(view.$('h1').text(), '', fmt("hides block when conditional is '%@'", [String(val)]));
-
-    run(function() {
-      set(view, 'inception', true);
-    });
-
-    equal(view.$('h1').text(), "BOOOOOOOONG doodoodoodoodooodoodoodoo", "precond - renders block when conditional is true");
-  });
-});
-
-test("should update the block when object passed to #unless helper changes", function() {
-  container.register('template:advice', EmberHandlebars.compile('<h1>{{#unless view.onDrugs}}{{view.doWellInSchool}}{{/unless}}</h1>'));
-
-  view = EmberView.create({
-    container: container,
-    templateName: 'advice',
-
-    onDrugs: true,
-    doWellInSchool: "Eat your vegetables"
-  });
-
-  appendView();
-
-  equal(view.$('h1').text(), "", "hides block if true");
-
-  var tests = [false, null, undefined, [], '', 0];
-
-  forEach(tests, function(val) {
-    run(function() {
-      set(view, 'onDrugs', val);
-    });
-
-    equal(view.$('h1').text(), 'Eat your vegetables', fmt("renders block when conditional is '%@'; %@", [String(val), typeOf(val)]));
-
-    run(function() {
-      set(view, 'onDrugs', true);
-    });
-
-    equal(view.$('h1').text(), "", "precond - hides block when conditional is true");
-  });
-});
-
-test("should update the block when object passed to #if helper changes and an inverse is supplied", function() {
-  container.register('template:menu', EmberHandlebars.compile('<h1>{{#if view.inception}}{{view.INCEPTION}}{{else}}{{view.SAD}}{{/if}}</h1>'));
-
-  view = EmberView.create({
-    container: container,
-    templateName: 'menu',
-
-    INCEPTION: "BOOOOOOOONG doodoodoodoodooodoodoodoo",
-    inception: false,
-    SAD: 'BOONG?'
-  });
-
-  appendView();
-
-  equal(view.$('h1').text(), "BOONG?", "renders alternate if false");
-
-  run(function() { set(view, 'inception', true); });
-
-  var tests = [false, null, undefined, [], '', 0];
-
-  forEach(tests, function(val) {
-    run(function() {
-      set(view, 'inception', val);
-    });
-
-    equal(view.$('h1').text(), 'BOONG?', fmt("renders alternate if %@", [String(val)]));
-
-    run(function() {
-      set(view, 'inception', true);
-    });
-
-    equal(view.$('h1').text(), "BOOOOOOOONG doodoodoodoodooodoodoodoo", "precond - renders block when conditional is true");
-  });
-});
-
-test("edge case: child conditional should not render children if parent conditional becomes false", function() {
-  var childCreated = false;
-  var child = null;
-
-  view = EmberView.create({
-    cond1: true,
-    cond2: false,
-    viewClass: EmberView.extend({
-      init: function() {
-        this._super();
-        childCreated = true;
-        child = this;
-      }
-    }),
-    template: EmberHandlebars.compile('{{#if view.cond1}}{{#if view.cond2}}{{#view view.viewClass}}test{{/view}}{{/if}}{{/if}}')
-  });
-
-  appendView();
-
-  ok(!childCreated, 'precondition');
-
-  run(function() {
-    // The order of these sets is important for the test
-    view.set('cond2', true);
-    view.set('cond1', false);
-  });
-
-  // TODO: Priority Queue, for now ensure correct result.
-  //ok(!childCreated, 'child should not be created');
-  ok(child.isDestroyed, 'child should be gone');
-  equal(view.$().text(), '');
-});
-
-test("Template views return throw if their template cannot be found", function() {
-  view = EmberView.create({
-    templateName: 'cantBeFound',
-    container: { lookup: function() { }}
-  });
-
-  expectAssertion(function() {
-    get(view, 'template');
-  }, /cantBeFound/);
-});
-
-test("Layout views return throw if their layout cannot be found", function() {
-  view = EmberView.create({
-    layoutName: 'cantBeFound',
-    container: { lookup: function() { }}
-  });
-
-  expectAssertion(function() {
-    get(view, 'layout');
-  }, /cantBeFound/);
-});
-
-test("Template views add an elementId to child views created using the view helper", function() {
-  container.register('template:parent', EmberHandlebars.compile('<div>{{view view.childView}}</div>'));
-  container.register('template:child', EmberHandlebars.compile("I can't believe it's not butter."));
-
-  var ChildView = EmberView.extend({
-    container: container,
-    templateName: 'child'
-  });
-
-  view = EmberView.create({
-    container: container,
-    childView: ChildView,
-    templateName: 'parent'
-  });
-
-  appendView();
-  var childView = get(view, 'childViews.firstObject');
-  equal(view.$().children().first().children().first().attr('id'), get(childView, 'elementId'));
-});
-
-test("views set the template of their children to a passed block", function() {
-  container.register('template:parent', EmberHandlebars.compile('<h1>{{#view}}<span>It worked!</span>{{/view}}</h1>'));
-
-  view = EmberView.create({
-    container: container,
-    templateName: 'parent'
-  });
-
-  appendView();
-  ok(view.$('h1:has(span)').length === 1, "renders the passed template inside the parent template");
-});
-
-test("views render their template in the context of the parent view's context", function() {
-  container.register('template:parent', EmberHandlebars.compile('<h1>{{#with content as person}}{{#view}}{{person.firstName}} {{person.lastName}}{{/view}}{{/with}}</h1>'));
-
-  var context = {
-    content: {
-      firstName: "Lana",
-      lastName: "del Heeeyyyyyy"
-    }
-  };
-
-  view = EmberView.create({
-    container: container,
-    templateName: 'parent',
-    context: context
-  });
-
-  appendView();
-  equal(view.$('h1').text(), "Lana del Heeeyyyyyy", "renders properties from parent context");
-});
-
-test("views make a view keyword available that allows template to reference view context", function() {
-  container.register('template:parent', EmberHandlebars.compile('<h1>{{#with view.content as person}}{{#view person.subview}}{{view.firstName}} {{person.lastName}}{{/view}}{{/with}}</h1>'));
-
-  view = EmberView.create({
-    container: container,
-    templateName: 'parent',
-
-    content: {
-      subview: EmberView.extend({
-        firstName: "Brodele"
-      }),
-      firstName: "Lana",
-      lastName: "del Heeeyyyyyy"
-    }
-  });
-
-  appendView();
-  equal(view.$('h1').text(), "Brodele del Heeeyyyyyy", "renders properties from parent context");
-});
-
-test("a view helper's bindings are to the parent context", function() {
-  var Subview = EmberView.extend({
-    classNameBindings: ['color'],
-    controller: EmberObject.create({
-      color: 'green',
-      name: "bar"
-    }),
-    template: EmberHandlebars.compile('{{view.someController.name}} {{name}}')
-  });
-  var View = EmberView.extend({
-    controller: EmberObject.create({
-      color: "mauve",
-      name: 'foo'
-    }),
-    Subview: Subview,
-    template: EmberHandlebars.compile('<h1>{{view view.Subview colorBinding="color" someControllerBinding="this"}}</h1>')
-  });
-  view = View.create();
-  appendView();
-  equal(view.$('h1 .mauve').length, 1, "renders property on helper declaration from parent context");
-  equal(view.$('h1 .mauve').text(), "foo bar", "renders property bound in template from subview context");
-});
-
-// test("should warn if setting a template on a view with a templateName already specified", function() {
-//   view = EmberView.create({
-//     childView: EmberView.extend({
-//       templateName: 'foo'
-//     }),
-
-//     template: EmberHandlebars.compile('{{#view childView}}test{{/view}}')
-//   });
-
-//   expectAssertion(function() {
-//     appendView();
-//   }, "Unable to find view at path 'childView'");
-
-//   run(function() {
-//     view.destroy();
-//   });
-
-//   view = EmberView.create({
-//     childView: EmberView.extend(),
-//     template: EmberHandlebars.compile('{{#view childView templateName="foo"}}test{{/view}}')
-//   });
-
-//   expectAssertion(function() {
-//     appendView();
-//   }, "Unable to find view at path 'childView'");
-// });
-
-test("Child views created using the view helper should have their parent view set properly", function() {
-  var template = '{{#view}}{{#view}}{{view}}{{/view}}{{/view}}';
-
-  view = EmberView.create({
-    template: EmberHandlebars.compile(template)
-  });
-
-  appendView();
-
-  var childView = firstGrandchild(view);
-  equal(childView, get(firstChild(childView), 'parentView'), 'parent view is correct');
-});
-
-test("Child views created using the view helper should have their IDs registered for events", function() {
-  var template = '{{view}}{{view id="templateViewTest"}}';
-
-  view = EmberView.create({
-    template: EmberHandlebars.compile(template)
-  });
-
-  appendView();
-
-  var childView = firstChild(view);
-  var id = childView.$()[0].id;
-  equal(EmberView.views[id], childView, 'childView without passed ID is registered with View.views so that it can properly receive events from EventDispatcher');
-
-  childView = nthChild(view, 1);
-  id = childView.$()[0].id;
-  equal(id, 'templateViewTest', 'precond -- id of childView should be set correctly');
-  equal(EmberView.views[id], childView, 'childView with passed ID is registered with View.views so that it can properly receive events from EventDispatcher');
-});
-
-test("Child views created using the view helper and that have a viewName should be registered as properties on their parentView", function() {
-  var template = '{{#view}}{{view viewName="ohai"}}{{/view}}';
-
-  view = EmberView.create({
-    template: EmberHandlebars.compile(template)
-  });
-
-  appendView();
-
-  var parentView = firstChild(view);
-  var childView  = firstGrandchild(view);
-
-  equal(get(parentView, 'ohai'), childView);
-});
-
-test("Collection views that specify an example view class have their children be of that class", function() {
-  var ExampleViewCollection = CollectionView.extend({
-    itemViewClass: EmberView.extend({
-      isCustom: true
-    }),
-
-    content: A(['foo'])
-  });
-
-  view = EmberView.create({
-    exampleViewCollection: ExampleViewCollection,
-    template: EmberHandlebars.compile('{{#collection view.exampleViewCollection}}OHAI{{/collection}}')
-  });
-
-  run(function() {
-    view.append();
-  });
-
-  ok(firstGrandchild(view).isCustom, "uses the example view class");
-});
-
-test("itemViewClass works in the #collection helper with a global (DEPRECATED)", function() {
-  TemplateTests.ExampleItemView = EmberView.extend({
-    isAlsoCustom: true
-  });
-
-  view = EmberView.create({
-    exampleController: ArrayProxy.create({
-      content: A(['alpha'])
-    }),
-    template: EmberHandlebars.compile('{{#collection content=view.exampleController itemViewClass=TemplateTests.ExampleItemView}}beta{{/collection}}')
-  });
-
-  expectDeprecation(function(){
-    run(view, 'append');
-  }, /Resolved the view "TemplateTests.ExampleItemView" on the global context/);
-
-  ok(firstGrandchild(view).isAlsoCustom, "uses the example view class specified in the #collection helper");
-});
-
-test("itemViewClass works in the #collection helper with a property", function() {
-  var ExampleItemView = EmberView.extend({
-    isAlsoCustom: true
-  });
-
-  var ExampleCollectionView = CollectionView;
-
-  view = EmberView.create({
-    possibleItemView: ExampleItemView,
-    exampleCollectionView: ExampleCollectionView,
-    exampleController: ArrayProxy.create({
-      content: A(['alpha'])
-    }),
-    template: EmberHandlebars.compile('{{#collection view.exampleCollectionView content=view.exampleController itemViewClass=view.possibleItemView}}beta{{/collection}}')
-  });
-
-  run(function() {
-    view.append();
-  });
-
-  ok(firstGrandchild(view).isAlsoCustom, "uses the example view class specified in the #collection helper");
-});
-
-test("itemViewClass works in the #collection via container", function() {
-  container.register('view:example-item', EmberView.extend({
-    isAlsoCustom: true
-  }));
-
-  view = EmberView.create({
-    container: container,
-    exampleCollectionView: CollectionView.extend(),
-    exampleController: ArrayProxy.create({
-      content: A(['alpha'])
-    }),
-    template: EmberHandlebars.compile('{{#collection view.exampleCollectionView content=view.exampleController itemViewClass="example-item"}}beta{{/collection}}')
-  });
-
-  run(function() {
-    view.append();
-  });
-
-  ok(firstGrandchild(view).isAlsoCustom, "uses the example view class specified in the #collection helper");
-});
-
-test("should update boundIf blocks if the conditional changes", function() {
-  container.register('template:foo', EmberHandlebars.compile('<h1 id="first">{{#boundIf "view.content.myApp.isEnabled"}}{{view.content.wham}}{{/boundIf}}</h1>'));
-
-  view = EmberView.create({
-    container: container,
-    templateName: 'foo',
-
-    content: EmberObject.create({
-      wham: 'bam',
-      thankYou: "ma'am",
-      myApp: EmberObject.create({
-        isEnabled: true
-      })
-    })
-  });
-
-  appendView();
-
-  equal(view.$('#first').text(), "bam", "renders block when condition is true");
-
-  run(function() {
-    set(get(view, 'content'), 'myApp.isEnabled', false);
-  });
-
-  equal(view.$('#first').text(), "", "re-renders without block when condition is false");
-
-  run(function() {
-    set(get(view, 'content'), 'myApp.isEnabled', true);
-  });
-
-  equal(view.$('#first').text(), "bam", "re-renders block when condition changes to true");
-});
-
-test("should not update boundIf if truthiness does not change", function() {
-  var renderCount = 0;
-
-  view = EmberView.create({
-    template: EmberHandlebars.compile('<h1 id="first">{{#boundIf "view.shouldDisplay"}}{{view view.InnerViewClass}}{{/boundIf}}</h1>'),
-
-    shouldDisplay: true,
-
-    InnerViewClass: EmberView.extend({
-      template: EmberHandlebars.compile("bam"),
-
-      render: function() {
-        renderCount++;
-        return this._super.apply(this, arguments);
-      }
-    })
-  });
-
-  appendView();
-
-  equal(renderCount, 1, "precond - should have rendered once");
-  equal(view.$('#first').text(), "bam", "renders block when condition is true");
-
-  run(function() {
-    set(view, 'shouldDisplay', 1);
-  });
-
-  equal(renderCount, 1, "should not have rerendered");
-  equal(view.$('#first').text(), "bam", "renders block when condition is true");
-});
-
-test("{{view}} id attribute should set id on layer", function() {
-  container.register('template:foo', EmberHandlebars.compile('{{#view view.idView id="bar"}}baz{{/view}}'));
-
-  var IdView = EmberView;
-
-  view = EmberView.create({
-    idView: IdView,
-    container: container,
-    templateName: 'foo'
-  });
-
-  appendView();
-
-  equal(view.$('#bar').length, 1, "adds id attribute to layer");
-  equal(view.$('#bar').text(), 'baz', "emits content");
-});
-
-test("{{view}} tag attribute should set tagName of the view", function() {
-  container.register('template:foo', EmberHandlebars.compile('{{#view view.tagView tag="span"}}baz{{/view}}'));
-
-  var TagView = EmberView;
-
-  view = EmberView.create({
-    tagView: TagView,
-    container: container,
-    templateName: 'foo'
-  });
-
-  appendView();
-
-  equal(view.$('span').length, 1, "renders with tag name");
-  equal(view.$('span').text(), 'baz', "emits content");
-});
-
-test("{{view}} class attribute should set class on layer", function() {
-  container.register('template:foo', EmberHandlebars.compile('{{#view view.idView class="bar"}}baz{{/view}}'));
-
-  var IdView = EmberView;
-
-  view = EmberView.create({
-    idView: IdView,
-    container: container,
-    templateName: 'foo'
-  });
-
-  appendView();
-
-  equal(view.$('.bar').length, 1, "adds class attribute to layer");
-  equal(view.$('.bar').text(), 'baz', "emits content");
-});
-
-test("{{view}} should not allow attributeBindings to be set", function() {
-  expectAssertion(function() {
-    view = EmberView.create({
-      template: EmberHandlebars.compile('{{view attributeBindings="one two"}}')
-    });
-    appendView();
-  }, /Setting 'attributeBindings' via Handlebars is not allowed/);
-});
-
-test("{{view}} should be able to point to a local view", function() {
-  view = EmberView.create({
-    template: EmberHandlebars.compile("{{view view.common}}"),
-
-    common: EmberView.extend({
-      template: EmberHandlebars.compile("common")
-    })
-  });
-
-  appendView();
-
-  equal(view.$().text(), "common", "tries to look up view name locally");
-});
-
-test("{{view}} should evaluate class bindings set to global paths DEPRECATED", function() {
-  var App;
-
-  run(function() {
-    lookup.App = App = Namespace.create({
-      isApp:       true,
-      isGreat:     true,
-      directClass: "app-direct",
-      isEnabled:   true
-    });
-  });
-
-  view = EmberView.create({
-    textField: TextField,
-    template: EmberHandlebars.compile('{{view view.textField class="unbound" classBinding="App.isGreat:great App.directClass App.isApp App.isEnabled:enabled:disabled"}}')
-  });
-
-  expectDeprecation(function() {
-    appendView();
-  });
-
-  ok(view.$('input').hasClass('unbound'),     "sets unbound classes directly");
-  ok(view.$('input').hasClass('great'),       "evaluates classes bound to global paths");
-  ok(view.$('input').hasClass('app-direct'),  "evaluates classes bound directly to global paths");
-  ok(view.$('input').hasClass('is-app'),      "evaluates classes bound directly to booleans in global paths - dasherizes and sets class when true");
-  ok(view.$('input').hasClass('enabled'),     "evaluates ternary operator in classBindings");
-  ok(!view.$('input').hasClass('disabled'),   "evaluates ternary operator in classBindings");
-
-  run(function() {
-    App.set('isApp', false);
-    App.set('isEnabled', false);
-  });
-
-  ok(!view.$('input').hasClass('is-app'),     "evaluates classes bound directly to booleans in global paths - removes class when false");
-  ok(!view.$('input').hasClass('enabled'),    "evaluates ternary operator in classBindings");
-  ok(view.$('input').hasClass('disabled'),    "evaluates ternary operator in classBindings");
-
-  run(function() {
-    lookup.App.destroy();
-  });
-});
-
-test("{{view}} should evaluate class bindings set in the current context", function() {
-  view = EmberView.create({
-    isView:      true,
-    isEditable:  true,
-    directClass: "view-direct",
-    isEnabled: true,
-    textField: TextField,
-    template: EmberHandlebars.compile('{{view view.textField class="unbound" classBinding="view.isEditable:editable view.directClass view.isView view.isEnabled:enabled:disabled"}}')
-  });
-
-  appendView();
-
-  ok(view.$('input').hasClass('unbound'),     "sets unbound classes directly");
-  ok(view.$('input').hasClass('editable'),    "evaluates classes bound in the current context");
-  ok(view.$('input').hasClass('view-direct'), "evaluates classes bound directly in the current context");
-  ok(view.$('input').hasClass('is-view'),     "evaluates classes bound directly to booleans in the current context - dasherizes and sets class when true");
-  ok(view.$('input').hasClass('enabled'),     "evaluates ternary operator in classBindings");
-  ok(!view.$('input').hasClass('disabled'),   "evaluates ternary operator in classBindings");
-
-  run(function() {
-    view.set('isView', false);
-    view.set('isEnabled', false);
-  });
-
-  ok(!view.$('input').hasClass('is-view'),    "evaluates classes bound directly to booleans in the current context - removes class when false");
-  ok(!view.$('input').hasClass('enabled'),    "evaluates ternary operator in classBindings");
-  ok(view.$('input').hasClass('disabled'),    "evaluates ternary operator in classBindings");
-});
-
-test("{{view}} should evaluate class bindings set with either classBinding or classNameBindings from globals DEPRECATED", function() {
-  var App;
-
-  run(function() {
-    lookup.App = App = Namespace.create({
-      isGreat: true,
-      isEnabled: true
-    });
-  });
-
-  view = EmberView.create({
-    textField: TextField,
-    template: EmberHandlebars.compile('{{view view.textField class="unbound" classBinding="App.isGreat:great App.isEnabled:enabled:disabled" classNameBindings="App.isGreat:really-great App.isEnabled:really-enabled:really-disabled"}}')
-  });
-
-  expectDeprecation(function() {
-    appendView();
-  });
-
-  ok(view.$('input').hasClass('unbound'),          "sets unbound classes directly");
-  ok(view.$('input').hasClass('great'),            "evaluates classBinding");
-  ok(view.$('input').hasClass('really-great'),     "evaluates classNameBinding");
-  ok(view.$('input').hasClass('enabled'),          "evaluates ternary operator in classBindings");
-  ok(view.$('input').hasClass('really-enabled'),   "evaluates ternary operator in classBindings");
-  ok(!view.$('input').hasClass('disabled'),        "evaluates ternary operator in classBindings");
-  ok(!view.$('input').hasClass('really-disabled'), "evaluates ternary operator in classBindings");
-
-  run(function() {
-    App.set('isEnabled', false);
-  });
-
-  ok(!view.$('input').hasClass('enabled'),        "evaluates ternary operator in classBindings");
-  ok(!view.$('input').hasClass('really-enabled'), "evaluates ternary operator in classBindings");
-  ok(view.$('input').hasClass('disabled'),        "evaluates ternary operator in classBindings");
-  ok(view.$('input').hasClass('really-disabled'), "evaluates ternary operator in classBindings");
-
-  run(function() {
-    lookup.App.destroy();
-  });
-});
-
-test("{{view}} should evaluate other attribute bindings set to global paths", function() {
-  run(function() {
-    lookup.App = Namespace.create({
-      name: "myApp"
-    });
-  });
-
-  view = EmberView.create({
-    textField: TextField,
-    template: EmberHandlebars.compile('{{view view.textField valueBinding="App.name"}}')
-  });
-
-  expectDeprecation(function() {
-    appendView();
-  }, 'Global lookup of App.name from a Handlebars template is deprecated.');
-
-  equal(view.$('input').val(), "myApp", "evaluates attributes bound to global paths");
-
-  run(function() {
-    lookup.App.destroy();
-  });
-});
-
-test("{{view}} should evaluate other attributes bindings set in the current context", function() {
-  view = EmberView.create({
-    name: "myView",
-    textField: TextField,
-    template: EmberHandlebars.compile('{{view view.textField valueBinding="view.name"}}')
-  });
-
-  appendView();
-
-  equal(view.$('input').val(), "myView", "evaluates attributes bound in the current context");
-});
-
-test("{{view}} should be able to bind class names to truthy properties", function() {
-  container.register('template:template', EmberHandlebars.compile('{{#view view.classBindingView classBinding="view.number:is-truthy"}}foo{{/view}}'));
-
-  var ClassBindingView = EmberView.extend();
-
-  view = EmberView.create({
-    classBindingView: ClassBindingView,
-    container: container,
-    number: 5,
-    templateName: 'template'
-  });
-
-  appendView();
-
-  equal(view.$('.is-truthy').length, 1, "sets class name");
-
-  run(function() {
-    set(view, 'number', 0);
-  });
-
-  equal(view.$('.is-truthy').length, 0, "removes class name if bound property is set to falsey");
-});
-
-test("{{view}} should be able to bind class names to truthy or falsy properties", function() {
-  container.register('template:template', EmberHandlebars.compile('{{#view view.classBindingView classBinding="view.number:is-truthy:is-falsy"}}foo{{/view}}'));
-
-  var ClassBindingView = EmberView.extend();
-
-  view = EmberView.create({
-    classBindingView: ClassBindingView,
-    container: container,
-    number: 5,
-    templateName: 'template'
-  });
-
-  appendView();
-
-  equal(view.$('.is-truthy').length, 1, "sets class name to truthy value");
-  equal(view.$('.is-falsy').length, 0, "doesn't set class name to falsy value");
-
-  run(function() {
-    set(view, 'number', 0);
-  });
-
-  equal(view.$('.is-truthy').length, 0, "doesn't set class name to truthy value");
-  equal(view.$('.is-falsy').length, 1, "sets class name to falsy value");
-});
-
-test("should not reset cursor position when text field receives keyUp event", function() {
-  view = TextField.create({
-    value: "Broseidon, King of the Brocean"
-  });
-
-  run(function() {
-    view.append();
-  });
-
-  view.$().val('Brosiedoon, King of the Brocean');
-  setCaretPosition(view.$(), 5);
-
-  run(function() {
-    view.trigger('keyUp', {});
-  });
-
-  equal(caretPosition(view.$()), 5, "The keyUp event should not result in the cursor being reset due to the bind-attr observers");
-
-  run(function() {
-    view.destroy();
-  });
-});
-
-test("should be able to output a property without binding", function() {
-  var context = {
-    content: EmberObject.create({
-      anUnboundString: "No spans here, son."
-    })
-  };
-
-  view = EmberView.create({
-    context: context,
-    template: EmberHandlebars.compile(
-      '<div id="first">{{unbound content.anUnboundString}}</div>'
-    )
-  });
-
-  appendView();
-
-  equal(view.$('#first').html(), "No spans here, son.");
-});
-
-test("should allow standard Handlebars template usage", function() {
-  view = EmberView.create({
-    context: { name: "Erik" },
-    template: Handlebars.compile("Hello, {{name}}")
-  });
-
-  appendView();
-
-  equal(view.$().text(), "Hello, Erik");
-});
-
-test("should be able to use standard Handlebars #each helper", function() {
-  view = EmberView.create({
-    context: { items: ['a', 'b', 'c'] },
-    template: Handlebars.compile("{{#each items}}{{this}}{{/each}}")
-  });
-
-  appendView();
-
-  equal(view.$().html(), "abc");
-});
-
-test("should be able to use unbound helper in #each helper", function() {
-  view = EmberView.create({
-    items: A(['a', 'b', 'c', 1, 2, 3]),
-    template: EmberHandlebars.compile(
-      "<ul>{{#each item in view.items}}<li>{{unbound item}}</li>{{/each}}</ul>")
-  });
-
-  appendView();
-
-  equal(view.$().text(), "abc123");
-  equal(view.$('li').children().length, 0, "No markers");
-});
-
-test("should be able to use unbound helper in #each helper (with objects)", function() {
-  view = EmberView.create({
-    items: A([{wham: 'bam'}, {wham: 1}]),
-    template: EmberHandlebars.compile(
-      "<ul>{{#each item in view.items}}<li>{{unbound item.wham}}</li>{{/each}}</ul>")
-  });
-
-  appendView();
-
-  equal(view.$().text(), "bam1");
-  equal(view.$('li').children().length, 0, "No markers");
-});
-
-test("should work with precompiled templates", function() {
-  var templateString = EmberHandlebars.precompile("{{view.value}}");
-  var compiledTemplate = EmberHandlebars.template(eval(templateString));
-
-  view = EmberView.create({
-    value: "rendered",
-    template: compiledTemplate
-  });
-
-  appendView();
-
-  equal(view.$().text(), "rendered", "the precompiled template was rendered");
-
-  run(function() { view.set('value', 'updated'); });
-
-  equal(view.$().text(), "updated", "the precompiled template was updated");
-});
-
-test("should expose a controller keyword when present on the view", function() {
-  var templateString = "{{controller.foo}}{{#view}}{{controller.baz}}{{/view}}";
-  view = EmberView.create({
-    container: container,
-    controller: EmberObject.create({
-      foo: "bar",
-      baz: "bang"
-    }),
-
-    template: EmberHandlebars.compile(templateString)
-  });
-
-  appendView();
-
-  equal(view.$().text(), "barbang", "renders values from controller and parent controller");
-
-  var controller = get(view, 'controller');
-
-  run(function() {
-    controller.set('foo', "BAR");
-    controller.set('baz', "BLARGH");
-  });
-
-  equal(view.$().text(), "BARBLARGH", "updates the DOM when a bound value is updated");
-
-  run(function() {
-    view.destroy();
-  });
-
-  view = EmberView.create({
-    controller: "aString",
-    template: EmberHandlebars.compile("{{controller}}")
-  });
-
-  appendView();
-
-  equal(view.$().text(), "aString", "renders the controller itself if no additional path is specified");
-});
-
-test("should expose a controller keyword that can be used in conditionals", function() {
-  var templateString = "{{#view}}{{#if controller}}{{controller.foo}}{{/if}}{{/view}}";
-  view = EmberView.create({
-    container: container,
-    controller: EmberObject.create({
-      foo: "bar"
-    }),
-
-    template: EmberHandlebars.compile(templateString)
-  });
-
-  appendView();
-
-  equal(view.$().text(), "bar", "renders values from controller and parent controller");
-
-  run(function() {
-    view.set('controller', null);
-  });
-
-  equal(view.$().text(), "", "updates the DOM when the controller is changed");
-});
-
-test("should expose a controller keyword that persists through Ember.ContainerView", function() {
-  var templateString = "{{view view.containerView}}";
-  view = EmberView.create({
-    containerView: ContainerView,
-    container: container,
-    controller: EmberObject.create({
-      foo: "bar"
-    }),
-
-    template: EmberHandlebars.compile(templateString)
-  });
-
-  appendView();
-
-  var containerView = get(view, 'childViews.firstObject');
-  var viewInstanceToBeInserted = EmberView.create({
-    template: EmberHandlebars.compile('{{controller.foo}}')
-  });
-
-  run(function() {
-    containerView.pushObject(viewInstanceToBeInserted);
-  });
-
-  equal(trim(viewInstanceToBeInserted.$().text()), "bar", "renders value from parent's controller");
-});
-
-test("should expose a view keyword [DEPRECATED]", function() {
-  var templateString = '{{#with view.differentContent}}{{view.foo}}{{#view baz="bang"}}{{view.baz}}{{/view}}{{/with}}';
-  view = EmberView.create({
-    container: container,
-    differentContent: {
-      view: {
-        foo: "WRONG",
-        baz: "WRONG"
-      }
-    },
-
-    foo: "bar",
-
-    template: EmberHandlebars.compile(templateString)
-  });
-
-  expectDeprecation(function() {
-    appendView();
-  }, 'Using the context switching form of `{{with}}` is deprecated. Please use the keyword form (`{{with foo as bar}}`) instead. See http://emberjs.com/guides/deprecations/#toc_more-consistent-handlebars-scope for more details.');
-
-  equal(view.$().text(), "barbang", "renders values from view and child view");
-});
-
-test("should be able to explicitly set a view's context", function() {
-  var context = EmberObject.create({
-    test: 'test'
-  });
-
-  var CustomContextView = EmberView.extend({
-    context: context,
-    template: EmberHandlebars.compile("{{test}}")
-  });
-
-  view = EmberView.create({
-    customContextView: CustomContextView,
-    template: EmberHandlebars.compile("{{view view.customContextView}}")
-  });
-
-  appendView();
-
-  equal(view.$().text(), "test");
-});
-
-test("should escape HTML in primitive value contexts when using normal mustaches", function() {
-  view = EmberView.create({
-    context: '<b>Max</b><b>James</b>',
-    template: EmberHandlebars.compile('{{this}}'),
-  });
-
-  appendView();
-
-  equal(view.$('b').length, 0, "does not create an element");
-  equal(view.$().text(), '<b>Max</b><b>James</b>', "inserts entities, not elements");
-
-  run(function() { set(view, 'context', '<i>Max</i><i>James</i>'); });
-
-  equal(view.$().text(), '<i>Max</i><i>James</i>', "updates with entities, not elements");
-  equal(view.$('i').length, 0, "does not create an element when value is updated");
-});
-
-test("should not escape HTML in primitive value contexts when using triple mustaches", function() {
-  view = EmberView.create({
-    context: '<b>Max</b><b>James</b>',
-    template: EmberHandlebars.compile('{{{this}}}'),
-  });
-
-  appendView();
-
-  equal(view.$('b').length, 2, "creates an element");
-
-  run(function() { set(view, 'context', '<i>Max</i><i>James</i>'); });
-
-  equal(view.$('i').length, 2, "creates an element when value is updated");
-});
-
-QUnit.module("Ember.View - handlebars integration", {
-  setup: function() {
-    Ember.lookup = lookup = { Ember: Ember };
-
-    originalLog = Ember.Logger.log;
-    logCalls = [];
-    Ember.Logger.log = function(arg) { logCalls.push(arg); };
-  },
-
-  teardown: function() {
-    if (view) {
-      run(function() {
-        view.destroy();
-      });
-      view = null;
-    }
-
-    Ember.Logger.log = originalLog;
-    Ember.lookup = originalLookup;
-  }
-});
-
-test("should be able to log a property", function() {
-  var context = {
-    value: 'one'
-  };
-
-  view = EmberView.create({
-    context: context,
-    template: EmberHandlebars.compile('{{log value}}')
-  });
-
-  appendView();
-
-  equal(view.$().text(), "", "shouldn't render any text");
-  equal(logCalls[0], 'one', "should call log with value");
-});
-
-test("should be able to log a view property", function() {
-  view = EmberView.create({
-    template: EmberHandlebars.compile('{{log view.value}}'),
-    value: 'one'
-  });
-
-  appendView();
-
-  equal(view.$().text(), "", "shouldn't render any text");
-  equal(logCalls[0], 'one', "should call log with value");
-});
-
-test("should be able to log `this`", function() {
-  view = EmberView.create({
-    context: 'one',
-    template: EmberHandlebars.compile('{{log this}}'),
-  });
-
-  appendView();
-
-  equal(view.$().text(), "", "shouldn't render any text");
-  equal(logCalls[0], 'one', "should call log with item one");
-});
-
-var MyApp;
-
-QUnit.module("Templates redrawing and bindings", {
-  setup: function() {
-    Ember.lookup = lookup = { Ember: Ember };
-    MyApp = lookup.MyApp = EmberObject.create({});
-  },
-  teardown: function() {
-    run(function() {
-      if (view) view.destroy();
-    });
-    Ember.lookup = originalLookup;
-  }
-});
-
-test("should be able to update when bound property updates", function() {
-  MyApp.set('controller', EmberObject.create({name: 'first'}));
-
-  var View = EmberView.extend({
-    template: EmberHandlebars.compile('<i>{{view.value.name}}, {{view.computed}}</i>'),
-    valueBinding: 'MyApp.controller',
-    computed: computed(function() {
-      return this.get('value.name') + ' - computed';
-    }).property('value')
-  });
-
-  run(function() {
-    view = View.create();
-  });
-
-  appendView();
-
-  run(function() {
-    MyApp.set('controller', EmberObject.create({
-      name: 'second'
-    }));
-  });
-
-  equal(view.get('computed'), "second - computed", "view computed properties correctly update");
-  equal(view.$('i').text(), 'second, second - computed', "view rerenders when bound properties change");
-});
-
-test("properties within an if statement should not fail on re-render", function() {
-  view = EmberView.create({
-    template: EmberHandlebars.compile('{{#if view.value}}{{view.value}}{{/if}}'),
-    value: null
-  });
-
-  appendView();
-
-  equal(view.$().text(), '');
-
-  run(function() {
-    view.set('value', 'test');
-  });
-
-  equal(view.$().text(), 'test');
-
-  run(function() {
-    view.set('value', null);
-  });
-
-  equal(view.$().text(), '');
-});
-
-test('should cleanup bound properties on rerender', function() {
-  view = EmberView.create({
-    controller: EmberObject.create({name: 'wycats'}),
-    template: EmberHandlebars.compile('{{name}}')
-  });
-
-  appendView();
-
-  equal(view.$().text(), 'wycats', 'rendered binding');
-
-  run(view, 'rerender');
-
-  equal(view._childViews.length, 1);
-});
-
-test("views within an if statement should be sane on re-render", function() {
-  view = EmberView.create({
-    template: EmberHandlebars.compile('{{#if view.display}}{{input}}{{/if}}'),
-    display: false
-  });
-
-  appendView();
-
-  equal(view.$('input').length, 0);
-
-  run(function() {
-    // Setting twice will trigger the observer twice, this is intentional
-    view.set('display', true);
-    view.set('display', 'yes');
-  });
-
-  var textfield = view.$('input');
-  equal(textfield.length, 1);
-
-  // Make sure the view is still registered in View.views
-  ok(EmberView.views[textfield.attr('id')]);
-});
-
-test("the {{this}} helper should not fail on removal", function() {
-  view = EmberView.create({
-    context: 'abc',
-    template: EmberHandlebars.compile('{{#if view.show}}{{this}}{{/if}}'),
-    show: true
-  });
-
-  appendView();
-
-  equal(view.$().text(), 'abc', "should start property - precond");
-
-  run(function() {
-    view.set('show', false);
-  });
-
-  equal(view.$().text(), '');
-});
-
-test("bindings should be relative to the current context", function() {
-  view = EmberView.create({
-    museumOpen: true,
-
-    museumDetails: EmberObject.create({
-      name: "SFMoMA",
-      price: 20
-    }),
-
-    museumView: EmberView.extend({
-      template: EmberHandlebars.compile('Name: {{view.name}} Price: ${{view.dollars}}')
-    }),
-
-    template: EmberHandlebars.compile('{{#if view.museumOpen}} {{view view.museumView nameBinding="view.museumDetails.name" dollarsBinding="view.museumDetails.price"}} {{/if}}')
-  });
-
-  appendView();
-
-  equal(trim(view.$().text()), "Name: SFMoMA Price: $20", "should print baz twice");
-});
-
-test("bindings should respect keywords", function() {
-  view = EmberView.create({
-    museumOpen: true,
-
-    controller: {
-      museumOpen: true,
-      museumDetails: EmberObject.create({
-        name: "SFMoMA",
-        price: 20
-      })
-    },
-
-    museumView: EmberView.extend({
-      template: EmberHandlebars.compile('Name: {{view.name}} Price: ${{view.dollars}}')
-    }),
-
-    template: EmberHandlebars.compile('{{#if view.museumOpen}}{{view view.museumView nameBinding="controller.museumDetails.name" dollarsBinding="controller.museumDetails.price"}}{{/if}}')
-  });
-
-  appendView();
-
-  equal(trim(view.$().text()), "Name: SFMoMA Price: $20", "should print baz twice");
-});
-
-test("bindings can be 'this', in which case they *are* the current context [DEPRECATED]", function() {
-  view = EmberView.create({
-    museumOpen: true,
-
-    museumDetails: EmberObject.create({
-      name: "SFMoMA",
-      price: 20,
-      museumView: EmberView.extend({
-        template: EmberHandlebars.compile('Name: {{view.museum.name}} Price: ${{view.museum.price}}')
-      })
-    }),
-
-
-    template: EmberHandlebars.compile('{{#if view.museumOpen}} {{#with view.museumDetails}}{{view museumView museum=this}} {{/with}}{{/if}}')
-  });
-
-  expectDeprecation(function() {
-    appendView();
-  }, 'Using the context switching form of `{{with}}` is deprecated. Please use the keyword form (`{{with foo as bar}}`) instead. See http://emberjs.com/guides/deprecations/#toc_more-consistent-handlebars-scope for more details.');
-
-  equal(trim(view.$().text()), "Name: SFMoMA Price: $20", "should print baz twice");
-});
-
-// https://github.com/emberjs/ember.js/issues/120
-
-test("should not enter an infinite loop when binding an attribute in Handlebars", function() {
-  var LinkView = EmberView.extend({
-    classNames: ['app-link'],
-    tagName: 'a',
-    attributeBindings: ['href'],
-    href: '#none',
-
-    click: function() {
-      return false;
-    }
-  });
-
-  var parentView = EmberView.create({
-    linkView: LinkView,
-    test: EmberObject.create({ href: 'test' }),
-    template: EmberHandlebars.compile('{{#view view.linkView hrefBinding="view.test.href"}} Test {{/view}}')
-  });
-
-
-  run(function() {
-    parentView.appendTo('#qunit-fixture');
-  });
-
-  // Use match, since old IE appends the whole URL
-  var href = parentView.$('a').attr('href');
-  ok(href.match(/(^|\/)test$/), "Expected href to be 'test' but got '"+href+"'");
-
-  run(function() {
-    parentView.destroy();
-  });
-});
-
-test("should update bound values after the view is removed and then re-appended", function() {
-  view = EmberView.create({
-    template: EmberHandlebars.compile("{{#if view.showStuff}}{{view.boundValue}}{{else}}Not true.{{/if}}"),
-    showStuff: true,
-    boundValue: "foo"
-  });
-
-  appendView();
-
-  equal(trim(view.$().text()), "foo");
-  run(function() {
-    set(view, 'showStuff', false);
-  });
-  equal(trim(view.$().text()), "Not true.");
-
-  run(function() {
-    set(view, 'showStuff', true);
-  });
-  equal(trim(view.$().text()), "foo");
-
-  run(function() {
-    view.remove();
-    set(view, 'showStuff', false);
-  });
-  run(function() {
-    set(view, 'showStuff', true);
-  });
-  appendView();
-
-  run(function() {
-    set(view, 'boundValue', "bar");
-  });
-  equal(trim(view.$().text()), "bar");
-});
-
-test("should update bound values after view's parent is removed and then re-appended", function() {
-  expectDeprecation("Setting `childViews` on a Container is deprecated.");
-
-  var controller = EmberObject.create();
-
-  var parentView = ContainerView.create({
-    childViews: ['testView'],
-
-    controller: controller,
-
-    testView: EmberView.create({
-      template: EmberHandlebars.compile("{{#if showStuff}}{{boundValue}}{{else}}Not true.{{/if}}")
-    })
-  });
-
-  controller.setProperties({
-    showStuff: true,
-    boundValue: "foo"
-  });
-
-  run(function() {
-    parentView.appendTo('#qunit-fixture');
-  });
-  view = parentView.get('testView');
-
-  equal(trim(view.$().text()), "foo");
-  run(function() {
-    set(controller, 'showStuff', false);
-  });
-  equal(trim(view.$().text()), "Not true.");
-
-  run(function() {
-    set(controller, 'showStuff', true);
-  });
-  equal(trim(view.$().text()), "foo");
-
-
-  run(function() {
-    parentView.remove();
-    set(controller, 'showStuff', false);
-  });
-  run(function() {
-    set(controller, 'showStuff', true);
-  });
-  run(function() {
-    parentView.appendTo('#qunit-fixture');
-  });
-
-  run(function() {
-    set(controller, 'boundValue', "bar");
-  });
-  equal(trim(view.$().text()), "bar");
-
-  run(function() {
-    parentView.destroy();
-  });
-});
-
-test("should call a registered helper for mustache without parameters", function() {
-  EmberHandlebars.registerHelper('foobar', function() {
-    return 'foobar';
-  });
-
-  view = EmberView.create({
-    template: EmberHandlebars.compile("{{foobar}}")
-  });
-
-  appendView();
-
-  ok(view.$().text() === 'foobar', "Regular helper was invoked correctly");
-});
-
-test("should bind to the property if no registered helper found for a mustache without parameters", function() {
-  view = EmberView.createWithMixins({
-    template: EmberHandlebars.compile("{{view.foobarProperty}}"),
-    foobarProperty: computed(function() {
-      return 'foobarProperty';
-    })
-  });
-
-  appendView();
-
-  ok(view.$().text() === 'foobarProperty', "Property was bound to correctly");
-});
-
-test("should accept bindings as a string or an Ember.Binding", function() {
-  var viewClass = EmberView.extend({
-    template: EmberHandlebars.compile("binding: {{view.bindingTest}}, string: {{view.stringTest}}")
-  });
-
-  EmberHandlebars.registerHelper('boogie', function(id, options) {
-    options.hash = options.hash || {};
-    options.hash.bindingTestBinding = Binding.oneWay('context.' + id);
-    options.hash.stringTestBinding = id;
-    return EmberHandlebars.ViewHelper.helper(this, viewClass, options);
-  });
-
-  view = EmberView.create({
-    context: EmberObject.create({
-      direction: 'down'
-    }),
-    template: EmberHandlebars.compile("{{boogie direction}}")
-  });
-
-  appendView();
-
-  equal(trim(view.$().text()), "binding: down, string: down");
-});
-
-test("should teardown observers from bound properties on rerender", function() {
-  view = EmberView.create({
-    template: EmberHandlebars.compile("{{view.foo}}"),
-    foo: 'bar'
-  });
-
-  appendView();
-
-  equal(observersFor(view, 'foo').length, 1);
-
-  run(function() {
-    view.rerender();
-  });
-
-  equal(observersFor(view, 'foo').length, 1);
-});
-
-test("should provide a helpful assertion for bindings within HTML comments", function() {
-  view = EmberView.create({
-    template: EmberHandlebars.compile('<!-- {{view.someThing}} -->'),
-    someThing: 'foo',
-    _debugTemplateName: 'blahzorz'
-  });
-
-  expectAssertion(function() {
-    appendView();
-  }, 'An error occured while setting up template bindings. Please check "blahzorz" template for invalid markup or bindings within HTML comments.');
-});
-=======
-}
->>>>>>> fb30082a
+}