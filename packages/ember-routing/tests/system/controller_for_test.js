import Ember from 'ember-metal/core'; // A
import { get } from "ember-metal/property_get";
import { set } from "ember-metal/property_set";
import run from "ember-metal/run_loop";

import Registry from 'container/registry';
import Namespace from "ember-runtime/system/namespace";
import { classify } from "ember-runtime/system/string";
import Controller from "ember-runtime/controllers/controller";
import {
  default as ObjectController
} from "ember-runtime/controllers/object_controller";
import ArrayController from "ember-runtime/controllers/array_controller";
import controllerFor from "ember-routing/system/controller_for";
import {
  generateControllerFactory,
  default as generateController
} from "ember-routing/system/generate_controller";

var buildContainer = function(namespace) {
  var registry = new Registry();
  var container = registry.container();

  registry.set = set;
  registry.resolver = resolverFor(namespace);
  registry.optionsForType('view', { singleton: false });

  registry.register('application:main', namespace, { instantiate: false });

  registry.register('controller:basic', Controller, { instantiate: false });
  registry.register('controller:object', ObjectController, { instantiate: false });
  registry.register('controller:array', ArrayController, { instantiate: false });

  return container;
};

function resolverFor(namespace) {
  return function(fullName) {
    var nameParts = fullName.split(":");
    var type = nameParts[0];
    var name = nameParts[1];

    if (name === 'basic') {
      name = '';
    }
    var className = classify(name) + classify(type);
    var factory = get(namespace, className);

    if (factory) { return factory; }
  };
}

var container, appController, namespace;

QUnit.module("Ember.controllerFor", {
  setup: function() {
    namespace = Namespace.create();
    container = buildContainer(namespace);
    container._registry.register('controller:app', Controller.extend());
    appController = container.lookup('controller:app');
  },
  teardown: function() {
    run(function () {
      container.destroy();
      namespace.destroy();
    });
  }
});

QUnit.test("controllerFor should lookup for registered controllers", function() {
  var controller = controllerFor(container, 'app');

  equal(appController, controller, 'should find app controller');
});

QUnit.module("Ember.generateController", {
  setup: function() {
    namespace = Namespace.create();
    container = buildContainer(namespace);
  },
  teardown: function() {
    run(function () {
      container.destroy();
      namespace.destroy();
    });
  }
});

QUnit.test("generateController and generateControllerFactory are properties on the root namespace", function() {
  equal(Ember.generateController, generateController, 'should export generateController');
  equal(Ember.generateControllerFactory, generateControllerFactory, 'should export generateControllerFactory');
});

QUnit.test("generateController should create Ember.Controller", function() {
  var controller = generateController(container, 'home');

  ok(controller instanceof Controller, 'should create controller');
});

QUnit.test("generateController should create Ember.ObjectController [DEPRECATED]", function() {
  var context = {};
  var controller = generateController(container, 'home', context);

  ok(controller instanceof ObjectController, 'should create controller');
});

QUnit.test("generateController should create Ember.ArrayController", function() {
  var context = Ember.A();
  var controller = generateController(container, 'home', context);

  ok(controller instanceof ArrayController, 'should create controller');
});

QUnit.test("generateController should create App.Controller if provided", function() {
  var controller;
  namespace.Controller = Controller.extend();

  controller = generateController(container, 'home');

  ok(controller instanceof namespace.Controller, 'should create controller');
});

<<<<<<< HEAD
test("generateController should create App.ObjectController if provided", function() {
=======
QUnit.test("generateController should create App.ObjectController if provided", function() {
>>>>>>> c68812cf
  var context = {};
  var controller;
  namespace.ObjectController = ObjectController.extend();

  controller = generateController(container, 'home', context);

  ok(controller instanceof namespace.ObjectController, 'should create controller');

});

<<<<<<< HEAD
test("generateController should create App.ArrayController if provided", function() {
=======
QUnit.test("generateController should create App.ArrayController if provided", function() {
>>>>>>> c68812cf
  var context = Ember.A();
  var controller;
  namespace.ArrayController = ArrayController.extend();

  controller = generateController(container, 'home', context);

  ok(controller instanceof namespace.ArrayController, 'should create controller');

});<|MERGE_RESOLUTION|>--- conflicted
+++ resolved
@@ -120,11 +120,7 @@
   ok(controller instanceof namespace.Controller, 'should create controller');
 });
 
-<<<<<<< HEAD
-test("generateController should create App.ObjectController if provided", function() {
-=======
 QUnit.test("generateController should create App.ObjectController if provided", function() {
->>>>>>> c68812cf
   var context = {};
   var controller;
   namespace.ObjectController = ObjectController.extend();
@@ -135,11 +131,7 @@
 
 });
 
-<<<<<<< HEAD
-test("generateController should create App.ArrayController if provided", function() {
-=======
 QUnit.test("generateController should create App.ArrayController if provided", function() {
->>>>>>> c68812cf
   var context = Ember.A();
   var controller;
   namespace.ArrayController = ArrayController.extend();
