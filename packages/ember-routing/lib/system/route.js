--- conflicted
+++ resolved
@@ -400,7 +400,6 @@
   options.name = name;
   options.template = template;
 
-<<<<<<< HEAD
   var controller = options.controller, namedController;
 
   if (options.controller) {
@@ -408,11 +407,8 @@
   } else if (namedController = route.container.lookup('controller:' + name)) {
     controller = namedController;
   } else {
-    controller = route.templateName;
-  }
-=======
-  var controller = options.controller || route.routeName;
->>>>>>> bf239687
+    controller = route.routeName;
+  }
 
   if (typeof controller === 'string') {
     controller = route.container.lookup('controller:' + controller);
